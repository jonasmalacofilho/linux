/*
 * omap_hwmod implementation for OMAP2/3/4
 *
 * Copyright (C) 2009-2011 Nokia Corporation
 * Copyright (C) 2011-2012 Texas Instruments, Inc.
 *
 * Paul Walmsley, Benoît Cousson, Kevin Hilman
 *
 * Created in collaboration with (alphabetical order): Thara Gopinath,
 * Tony Lindgren, Rajendra Nayak, Vikram Pandita, Sakari Poussa, Anand
 * Sawant, Santosh Shilimkar, Richard Woodruff
 *
 * This program is free software; you can redistribute it and/or modify
 * it under the terms of the GNU General Public License version 2 as
 * published by the Free Software Foundation.
 *
 * Introduction
 * ------------
 * One way to view an OMAP SoC is as a collection of largely unrelated
 * IP blocks connected by interconnects.  The IP blocks include
 * devices such as ARM processors, audio serial interfaces, UARTs,
 * etc.  Some of these devices, like the DSP, are created by TI;
 * others, like the SGX, largely originate from external vendors.  In
 * TI's documentation, on-chip devices are referred to as "OMAP
 * modules."  Some of these IP blocks are identical across several
 * OMAP versions.  Others are revised frequently.
 *
 * These OMAP modules are tied together by various interconnects.
 * Most of the address and data flow between modules is via OCP-based
 * interconnects such as the L3 and L4 buses; but there are other
 * interconnects that distribute the hardware clock tree, handle idle
 * and reset signaling, supply power, and connect the modules to
 * various pads or balls on the OMAP package.
 *
 * OMAP hwmod provides a consistent way to describe the on-chip
 * hardware blocks and their integration into the rest of the chip.
 * This description can be automatically generated from the TI
 * hardware database.  OMAP hwmod provides a standard, consistent API
 * to reset, enable, idle, and disable these hardware blocks.  And
 * hwmod provides a way for other core code, such as the Linux device
 * code or the OMAP power management and address space mapping code,
 * to query the hardware database.
 *
 * Using hwmod
 * -----------
 * Drivers won't call hwmod functions directly.  That is done by the
 * omap_device code, and in rare occasions, by custom integration code
 * in arch/arm/ *omap*.  The omap_device code includes functions to
 * build a struct platform_device using omap_hwmod data, and that is
 * currently how hwmod data is communicated to drivers and to the
 * Linux driver model.  Most drivers will call omap_hwmod functions only
 * indirectly, via pm_runtime*() functions.
 *
 * From a layering perspective, here is where the OMAP hwmod code
 * fits into the kernel software stack:
 *
 *            +-------------------------------+
 *            |      Device driver code       |
 *            |      (e.g., drivers/)         |
 *            +-------------------------------+
 *            |      Linux driver model       |
 *            |     (platform_device /        |
 *            |  platform_driver data/code)   |
 *            +-------------------------------+
 *            | OMAP core-driver integration  |
 *            |(arch/arm/mach-omap2/devices.c)|
 *            +-------------------------------+
 *            |      omap_device code         |
 *            | (../plat-omap/omap_device.c)  |
 *            +-------------------------------+
 *   ---->    |    omap_hwmod code/data       |    <-----
 *            | (../mach-omap2/omap_hwmod*)   |
 *            +-------------------------------+
 *            | OMAP clock/PRCM/register fns  |
 *            | ({read,write}l_relaxed, clk*) |
 *            +-------------------------------+
 *
 * Device drivers should not contain any OMAP-specific code or data in
 * them.  They should only contain code to operate the IP block that
 * the driver is responsible for.  This is because these IP blocks can
 * also appear in other SoCs, either from TI (such as DaVinci) or from
 * other manufacturers; and drivers should be reusable across other
 * platforms.
 *
 * The OMAP hwmod code also will attempt to reset and idle all on-chip
 * devices upon boot.  The goal here is for the kernel to be
 * completely self-reliant and independent from bootloaders.  This is
 * to ensure a repeatable configuration, both to ensure consistent
 * runtime behavior, and to make it easier for others to reproduce
 * bugs.
 *
 * OMAP module activity states
 * ---------------------------
 * The hwmod code considers modules to be in one of several activity
 * states.  IP blocks start out in an UNKNOWN state, then once they
 * are registered via the hwmod code, proceed to the REGISTERED state.
 * Once their clock names are resolved to clock pointers, the module
 * enters the CLKS_INITED state; and finally, once the module has been
 * reset and the integration registers programmed, the INITIALIZED state
 * is entered.  The hwmod code will then place the module into either
 * the IDLE state to save power, or in the case of a critical system
 * module, the ENABLED state.
 *
 * OMAP core integration code can then call omap_hwmod*() functions
 * directly to move the module between the IDLE, ENABLED, and DISABLED
 * states, as needed.  This is done during both the PM idle loop, and
 * in the OMAP core integration code's implementation of the PM runtime
 * functions.
 *
 * References
 * ----------
 * This is a partial list.
 * - OMAP2420 Multimedia Processor Silicon Revision 2.1.1, 2.2 (SWPU064)
 * - OMAP2430 Multimedia Device POP Silicon Revision 2.1 (SWPU090)
 * - OMAP34xx Multimedia Device Silicon Revision 3.1 (SWPU108)
 * - OMAP4430 Multimedia Device Silicon Revision 1.0 (SWPU140)
 * - Open Core Protocol Specification 2.2
 *
 * To do:
 * - handle IO mapping
 * - bus throughput & module latency measurement code
 *
 * XXX add tests at the beginning of each function to ensure the hwmod is
 * in the appropriate state
 * XXX error return values should be checked to ensure that they are
 * appropriate
 */
#undef DEBUG

#include <linux/kernel.h>
#include <linux/errno.h>
#include <linux/io.h>
#include <linux/clk-provider.h>
#include <linux/delay.h>
#include <linux/err.h>
#include <linux/list.h>
#include <linux/mutex.h>
#include <linux/spinlock.h>
#include <linux/slab.h>
#include <linux/bootmem.h>
#include <linux/cpu.h>
#include <linux/of.h>
#include <linux/of_address.h>

#include <asm/system_misc.h>

#include "clock.h"
#include "omap_hwmod.h"

#include "soc.h"
#include "common.h"
#include "clockdomain.h"
#include "powerdomain.h"
#include "cm2xxx.h"
#include "cm3xxx.h"
#include "cminst44xx.h"
#include "cm33xx.h"
#include "prm.h"
#include "prm3xxx.h"
#include "prm44xx.h"
#include "prm33xx.h"
#include "prminst44xx.h"
#include "mux.h"
#include "pm.h"

/* Name of the OMAP hwmod for the MPU */
#define MPU_INITIATOR_NAME		"mpu"

/*
 * Number of struct omap_hwmod_link records per struct
 * omap_hwmod_ocp_if record (master->slave and slave->master)
 */
#define LINKS_PER_OCP_IF		2

/**
 * struct omap_hwmod_soc_ops - fn ptrs for some SoC-specific operations
 * @enable_module: function to enable a module (via MODULEMODE)
 * @disable_module: function to disable a module (via MODULEMODE)
 *
 * XXX Eventually this functionality will be hidden inside the PRM/CM
 * device drivers.  Until then, this should avoid huge blocks of cpu_is_*()
 * conditionals in this code.
 */
struct omap_hwmod_soc_ops {
	void (*enable_module)(struct omap_hwmod *oh);
	int (*disable_module)(struct omap_hwmod *oh);
	int (*wait_target_ready)(struct omap_hwmod *oh);
	int (*assert_hardreset)(struct omap_hwmod *oh,
				struct omap_hwmod_rst_info *ohri);
	int (*deassert_hardreset)(struct omap_hwmod *oh,
				  struct omap_hwmod_rst_info *ohri);
	int (*is_hardreset_asserted)(struct omap_hwmod *oh,
				     struct omap_hwmod_rst_info *ohri);
	int (*init_clkdm)(struct omap_hwmod *oh);
	void (*update_context_lost)(struct omap_hwmod *oh);
	int (*get_context_lost)(struct omap_hwmod *oh);
};

/* soc_ops: adapts the omap_hwmod code to the currently-booted SoC */
static struct omap_hwmod_soc_ops soc_ops;

/* omap_hwmod_list contains all registered struct omap_hwmods */
static LIST_HEAD(omap_hwmod_list);

/* mpu_oh: used to add/remove MPU initiator from sleepdep list */
static struct omap_hwmod *mpu_oh;

/* io_chain_lock: used to serialize reconfigurations of the I/O chain */
static DEFINE_SPINLOCK(io_chain_lock);

/*
 * linkspace: ptr to a buffer that struct omap_hwmod_link records are
 * allocated from - used to reduce the number of small memory
 * allocations, which has a significant impact on performance
 */
static struct omap_hwmod_link *linkspace;

/*
 * free_ls, max_ls: array indexes into linkspace; representing the
 * next free struct omap_hwmod_link index, and the maximum number of
 * struct omap_hwmod_link records allocated (respectively)
 */
static unsigned short free_ls, max_ls, ls_supp;

/* inited: set to true once the hwmod code is initialized */
static bool inited;

/* Private functions */

/**
 * _fetch_next_ocp_if - return the next OCP interface in a list
 * @p: ptr to a ptr to the list_head inside the ocp_if to return
 * @i: pointer to the index of the element pointed to by @p in the list
 *
 * Return a pointer to the struct omap_hwmod_ocp_if record
 * containing the struct list_head pointed to by @p, and increment
 * @p such that a future call to this routine will return the next
 * record.
 */
static struct omap_hwmod_ocp_if *_fetch_next_ocp_if(struct list_head **p,
						    int *i)
{
	struct omap_hwmod_ocp_if *oi;

	oi = list_entry(*p, struct omap_hwmod_link, node)->ocp_if;
	*p = (*p)->next;

	*i = *i + 1;

	return oi;
}

/**
 * _update_sysc_cache - return the module OCP_SYSCONFIG register, keep copy
 * @oh: struct omap_hwmod *
 *
 * Load the current value of the hwmod OCP_SYSCONFIG register into the
 * struct omap_hwmod for later use.  Returns -EINVAL if the hwmod has no
 * OCP_SYSCONFIG register or 0 upon success.
 */
static int _update_sysc_cache(struct omap_hwmod *oh)
{
	if (!oh->class->sysc) {
		WARN(1, "omap_hwmod: %s: cannot read OCP_SYSCONFIG: not defined on hwmod's class\n", oh->name);
		return -EINVAL;
	}

	/* XXX ensure module interface clock is up */

	oh->_sysc_cache = omap_hwmod_read(oh, oh->class->sysc->sysc_offs);

	if (!(oh->class->sysc->sysc_flags & SYSC_NO_CACHE))
		oh->_int_flags |= _HWMOD_SYSCONFIG_LOADED;

	return 0;
}

/**
 * _write_sysconfig - write a value to the module's OCP_SYSCONFIG register
 * @v: OCP_SYSCONFIG value to write
 * @oh: struct omap_hwmod *
 *
 * Write @v into the module class' OCP_SYSCONFIG register, if it has
 * one.  No return value.
 */
static void _write_sysconfig(u32 v, struct omap_hwmod *oh)
{
	if (!oh->class->sysc) {
		WARN(1, "omap_hwmod: %s: cannot write OCP_SYSCONFIG: not defined on hwmod's class\n", oh->name);
		return;
	}

	/* XXX ensure module interface clock is up */

	/* Module might have lost context, always update cache and register */
	oh->_sysc_cache = v;
	omap_hwmod_write(v, oh, oh->class->sysc->sysc_offs);
}

/**
 * _set_master_standbymode: set the OCP_SYSCONFIG MIDLEMODE field in @v
 * @oh: struct omap_hwmod *
 * @standbymode: MIDLEMODE field bits
 * @v: pointer to register contents to modify
 *
 * Update the master standby mode bits in @v to be @standbymode for
 * the @oh hwmod.  Does not write to the hardware.  Returns -EINVAL
 * upon error or 0 upon success.
 */
static int _set_master_standbymode(struct omap_hwmod *oh, u8 standbymode,
				   u32 *v)
{
	u32 mstandby_mask;
	u8 mstandby_shift;

	if (!oh->class->sysc ||
	    !(oh->class->sysc->sysc_flags & SYSC_HAS_MIDLEMODE))
		return -EINVAL;

	if (!oh->class->sysc->sysc_fields) {
		WARN(1, "omap_hwmod: %s: offset struct for sysconfig not provided in class\n", oh->name);
		return -EINVAL;
	}

	mstandby_shift = oh->class->sysc->sysc_fields->midle_shift;
	mstandby_mask = (0x3 << mstandby_shift);

	*v &= ~mstandby_mask;
	*v |= __ffs(standbymode) << mstandby_shift;

	return 0;
}

/**
 * _set_slave_idlemode: set the OCP_SYSCONFIG SIDLEMODE field in @v
 * @oh: struct omap_hwmod *
 * @idlemode: SIDLEMODE field bits
 * @v: pointer to register contents to modify
 *
 * Update the slave idle mode bits in @v to be @idlemode for the @oh
 * hwmod.  Does not write to the hardware.  Returns -EINVAL upon error
 * or 0 upon success.
 */
static int _set_slave_idlemode(struct omap_hwmod *oh, u8 idlemode, u32 *v)
{
	u32 sidle_mask;
	u8 sidle_shift;

	if (!oh->class->sysc ||
	    !(oh->class->sysc->sysc_flags & SYSC_HAS_SIDLEMODE))
		return -EINVAL;

	if (!oh->class->sysc->sysc_fields) {
		WARN(1, "omap_hwmod: %s: offset struct for sysconfig not provided in class\n", oh->name);
		return -EINVAL;
	}

	sidle_shift = oh->class->sysc->sysc_fields->sidle_shift;
	sidle_mask = (0x3 << sidle_shift);

	*v &= ~sidle_mask;
	*v |= __ffs(idlemode) << sidle_shift;

	return 0;
}

/**
 * _set_clockactivity: set OCP_SYSCONFIG.CLOCKACTIVITY bits in @v
 * @oh: struct omap_hwmod *
 * @clockact: CLOCKACTIVITY field bits
 * @v: pointer to register contents to modify
 *
 * Update the clockactivity mode bits in @v to be @clockact for the
 * @oh hwmod.  Used for additional powersaving on some modules.  Does
 * not write to the hardware.  Returns -EINVAL upon error or 0 upon
 * success.
 */
static int _set_clockactivity(struct omap_hwmod *oh, u8 clockact, u32 *v)
{
	u32 clkact_mask;
	u8  clkact_shift;

	if (!oh->class->sysc ||
	    !(oh->class->sysc->sysc_flags & SYSC_HAS_CLOCKACTIVITY))
		return -EINVAL;

	if (!oh->class->sysc->sysc_fields) {
		WARN(1, "omap_hwmod: %s: offset struct for sysconfig not provided in class\n", oh->name);
		return -EINVAL;
	}

	clkact_shift = oh->class->sysc->sysc_fields->clkact_shift;
	clkact_mask = (0x3 << clkact_shift);

	*v &= ~clkact_mask;
	*v |= clockact << clkact_shift;

	return 0;
}

/**
 * _set_softreset: set OCP_SYSCONFIG.SOFTRESET bit in @v
 * @oh: struct omap_hwmod *
 * @v: pointer to register contents to modify
 *
 * Set the SOFTRESET bit in @v for hwmod @oh.  Returns -EINVAL upon
 * error or 0 upon success.
 */
static int _set_softreset(struct omap_hwmod *oh, u32 *v)
{
	u32 softrst_mask;

	if (!oh->class->sysc ||
	    !(oh->class->sysc->sysc_flags & SYSC_HAS_SOFTRESET))
		return -EINVAL;

	if (!oh->class->sysc->sysc_fields) {
		WARN(1, "omap_hwmod: %s: offset struct for sysconfig not provided in class\n", oh->name);
		return -EINVAL;
	}

	softrst_mask = (0x1 << oh->class->sysc->sysc_fields->srst_shift);

	*v |= softrst_mask;

	return 0;
}

/**
 * _clear_softreset: clear OCP_SYSCONFIG.SOFTRESET bit in @v
 * @oh: struct omap_hwmod *
 * @v: pointer to register contents to modify
 *
 * Clear the SOFTRESET bit in @v for hwmod @oh.  Returns -EINVAL upon
 * error or 0 upon success.
 */
static int _clear_softreset(struct omap_hwmod *oh, u32 *v)
{
	u32 softrst_mask;

	if (!oh->class->sysc ||
	    !(oh->class->sysc->sysc_flags & SYSC_HAS_SOFTRESET))
		return -EINVAL;

	if (!oh->class->sysc->sysc_fields) {
		WARN(1,
		     "omap_hwmod: %s: sysc_fields absent for sysconfig class\n",
		     oh->name);
		return -EINVAL;
	}

	softrst_mask = (0x1 << oh->class->sysc->sysc_fields->srst_shift);

	*v &= ~softrst_mask;

	return 0;
}

/**
 * _wait_softreset_complete - wait for an OCP softreset to complete
 * @oh: struct omap_hwmod * to wait on
 *
 * Wait until the IP block represented by @oh reports that its OCP
 * softreset is complete.  This can be triggered by software (see
 * _ocp_softreset()) or by hardware upon returning from off-mode (one
 * example is HSMMC).  Waits for up to MAX_MODULE_SOFTRESET_WAIT
 * microseconds.  Returns the number of microseconds waited.
 */
static int _wait_softreset_complete(struct omap_hwmod *oh)
{
	struct omap_hwmod_class_sysconfig *sysc;
	u32 softrst_mask;
	int c = 0;

	sysc = oh->class->sysc;

	if (sysc->sysc_flags & SYSS_HAS_RESET_STATUS)
		omap_test_timeout((omap_hwmod_read(oh, sysc->syss_offs)
				   & SYSS_RESETDONE_MASK),
				  MAX_MODULE_SOFTRESET_WAIT, c);
	else if (sysc->sysc_flags & SYSC_HAS_RESET_STATUS) {
		softrst_mask = (0x1 << sysc->sysc_fields->srst_shift);
		omap_test_timeout(!(omap_hwmod_read(oh, sysc->sysc_offs)
				    & softrst_mask),
				  MAX_MODULE_SOFTRESET_WAIT, c);
	}

	return c;
}

/**
 * _set_dmadisable: set OCP_SYSCONFIG.DMADISABLE bit in @v
 * @oh: struct omap_hwmod *
 *
 * The DMADISABLE bit is a semi-automatic bit present in sysconfig register
 * of some modules. When the DMA must perform read/write accesses, the
 * DMADISABLE bit is cleared by the hardware. But when the DMA must stop
 * for power management, software must set the DMADISABLE bit back to 1.
 *
 * Set the DMADISABLE bit in @v for hwmod @oh.  Returns -EINVAL upon
 * error or 0 upon success.
 */
static int _set_dmadisable(struct omap_hwmod *oh)
{
	u32 v;
	u32 dmadisable_mask;

	if (!oh->class->sysc ||
	    !(oh->class->sysc->sysc_flags & SYSC_HAS_DMADISABLE))
		return -EINVAL;

	if (!oh->class->sysc->sysc_fields) {
		WARN(1, "omap_hwmod: %s: offset struct for sysconfig not provided in class\n", oh->name);
		return -EINVAL;
	}

	/* clocks must be on for this operation */
	if (oh->_state != _HWMOD_STATE_ENABLED) {
		pr_warn("omap_hwmod: %s: dma can be disabled only from enabled state\n", oh->name);
		return -EINVAL;
	}

	pr_debug("omap_hwmod: %s: setting DMADISABLE\n", oh->name);

	v = oh->_sysc_cache;
	dmadisable_mask =
		(0x1 << oh->class->sysc->sysc_fields->dmadisable_shift);
	v |= dmadisable_mask;
	_write_sysconfig(v, oh);

	return 0;
}

/**
 * _set_module_autoidle: set the OCP_SYSCONFIG AUTOIDLE field in @v
 * @oh: struct omap_hwmod *
 * @autoidle: desired AUTOIDLE bitfield value (0 or 1)
 * @v: pointer to register contents to modify
 *
 * Update the module autoidle bit in @v to be @autoidle for the @oh
 * hwmod.  The autoidle bit controls whether the module can gate
 * internal clocks automatically when it isn't doing anything; the
 * exact function of this bit varies on a per-module basis.  This
 * function does not write to the hardware.  Returns -EINVAL upon
 * error or 0 upon success.
 */
static int _set_module_autoidle(struct omap_hwmod *oh, u8 autoidle,
				u32 *v)
{
	u32 autoidle_mask;
	u8 autoidle_shift;

	if (!oh->class->sysc ||
	    !(oh->class->sysc->sysc_flags & SYSC_HAS_AUTOIDLE))
		return -EINVAL;

	if (!oh->class->sysc->sysc_fields) {
		WARN(1, "omap_hwmod: %s: offset struct for sysconfig not provided in class\n", oh->name);
		return -EINVAL;
	}

	autoidle_shift = oh->class->sysc->sysc_fields->autoidle_shift;
	autoidle_mask = (0x1 << autoidle_shift);

	*v &= ~autoidle_mask;
	*v |= autoidle << autoidle_shift;

	return 0;
}

/**
 * _set_idle_ioring_wakeup - enable/disable IO pad wakeup on hwmod idle for mux
 * @oh: struct omap_hwmod *
 * @set_wake: bool value indicating to set (true) or clear (false) wakeup enable
 *
 * Set or clear the I/O pad wakeup flag in the mux entries for the
 * hwmod @oh.  This function changes the @oh->mux->pads_dynamic array
 * in memory.  If the hwmod is currently idled, and the new idle
 * values don't match the previous ones, this function will also
 * update the SCM PADCTRL registers.  Otherwise, if the hwmod is not
 * currently idled, this function won't touch the hardware: the new
 * mux settings are written to the SCM PADCTRL registers when the
 * hwmod is idled.  No return value.
 */
static void _set_idle_ioring_wakeup(struct omap_hwmod *oh, bool set_wake)
{
	struct omap_device_pad *pad;
	bool change = false;
	u16 prev_idle;
	int j;

	if (!oh->mux || !oh->mux->enabled)
		return;

	for (j = 0; j < oh->mux->nr_pads_dynamic; j++) {
		pad = oh->mux->pads_dynamic[j];

		if (!(pad->flags & OMAP_DEVICE_PAD_WAKEUP))
			continue;

		prev_idle = pad->idle;

		if (set_wake)
			pad->idle |= OMAP_WAKEUP_EN;
		else
			pad->idle &= ~OMAP_WAKEUP_EN;

		if (prev_idle != pad->idle)
			change = true;
	}

	if (change && oh->_state == _HWMOD_STATE_IDLE)
		omap_hwmod_mux(oh->mux, _HWMOD_STATE_IDLE);
}

/**
 * _enable_wakeup: set OCP_SYSCONFIG.ENAWAKEUP bit in the hardware
 * @oh: struct omap_hwmod *
 *
 * Allow the hardware module @oh to send wakeups.  Returns -EINVAL
 * upon error or 0 upon success.
 */
static int _enable_wakeup(struct omap_hwmod *oh, u32 *v)
{
	if (!oh->class->sysc ||
	    !((oh->class->sysc->sysc_flags & SYSC_HAS_ENAWAKEUP) ||
	      (oh->class->sysc->idlemodes & SIDLE_SMART_WKUP) ||
	      (oh->class->sysc->idlemodes & MSTANDBY_SMART_WKUP)))
		return -EINVAL;

	if (!oh->class->sysc->sysc_fields) {
		WARN(1, "omap_hwmod: %s: offset struct for sysconfig not provided in class\n", oh->name);
		return -EINVAL;
	}

	if (oh->class->sysc->sysc_flags & SYSC_HAS_ENAWAKEUP)
		*v |= 0x1 << oh->class->sysc->sysc_fields->enwkup_shift;

	if (oh->class->sysc->idlemodes & SIDLE_SMART_WKUP)
		_set_slave_idlemode(oh, HWMOD_IDLEMODE_SMART_WKUP, v);
	if (oh->class->sysc->idlemodes & MSTANDBY_SMART_WKUP)
		_set_master_standbymode(oh, HWMOD_IDLEMODE_SMART_WKUP, v);

	/* XXX test pwrdm_get_wken for this hwmod's subsystem */

	return 0;
}

/**
 * _disable_wakeup: clear OCP_SYSCONFIG.ENAWAKEUP bit in the hardware
 * @oh: struct omap_hwmod *
 *
 * Prevent the hardware module @oh to send wakeups.  Returns -EINVAL
 * upon error or 0 upon success.
 */
static int _disable_wakeup(struct omap_hwmod *oh, u32 *v)
{
	if (!oh->class->sysc ||
	    !((oh->class->sysc->sysc_flags & SYSC_HAS_ENAWAKEUP) ||
	      (oh->class->sysc->idlemodes & SIDLE_SMART_WKUP) ||
	      (oh->class->sysc->idlemodes & MSTANDBY_SMART_WKUP)))
		return -EINVAL;

	if (!oh->class->sysc->sysc_fields) {
		WARN(1, "omap_hwmod: %s: offset struct for sysconfig not provided in class\n", oh->name);
		return -EINVAL;
	}

	if (oh->class->sysc->sysc_flags & SYSC_HAS_ENAWAKEUP)
		*v &= ~(0x1 << oh->class->sysc->sysc_fields->enwkup_shift);

	if (oh->class->sysc->idlemodes & SIDLE_SMART_WKUP)
		_set_slave_idlemode(oh, HWMOD_IDLEMODE_SMART, v);
	if (oh->class->sysc->idlemodes & MSTANDBY_SMART_WKUP)
		_set_master_standbymode(oh, HWMOD_IDLEMODE_SMART, v);

	/* XXX test pwrdm_get_wken for this hwmod's subsystem */

	return 0;
}

static struct clockdomain *_get_clkdm(struct omap_hwmod *oh)
{
	struct clk_hw_omap *clk;

	if (oh->clkdm) {
		return oh->clkdm;
	} else if (oh->_clk) {
		if (__clk_get_flags(oh->_clk) & CLK_IS_BASIC)
			return NULL;
		clk = to_clk_hw_omap(__clk_get_hw(oh->_clk));
		return  clk->clkdm;
	}
	return NULL;
}

/**
 * _add_initiator_dep: prevent @oh from smart-idling while @init_oh is active
 * @oh: struct omap_hwmod *
 *
 * Prevent the hardware module @oh from entering idle while the
 * hardare module initiator @init_oh is active.  Useful when a module
 * will be accessed by a particular initiator (e.g., if a module will
 * be accessed by the IVA, there should be a sleepdep between the IVA
 * initiator and the module).  Only applies to modules in smart-idle
 * mode.  If the clockdomain is marked as not needing autodeps, return
 * 0 without doing anything.  Otherwise, returns -EINVAL upon error or
 * passes along clkdm_add_sleepdep() value upon success.
 */
static int _add_initiator_dep(struct omap_hwmod *oh, struct omap_hwmod *init_oh)
{
	struct clockdomain *clkdm, *init_clkdm;

	clkdm = _get_clkdm(oh);
	init_clkdm = _get_clkdm(init_oh);

	if (!clkdm || !init_clkdm)
		return -EINVAL;

	if (clkdm && clkdm->flags & CLKDM_NO_AUTODEPS)
		return 0;

	return clkdm_add_sleepdep(clkdm, init_clkdm);
}

/**
 * _del_initiator_dep: allow @oh to smart-idle even if @init_oh is active
 * @oh: struct omap_hwmod *
 *
 * Allow the hardware module @oh to enter idle while the hardare
 * module initiator @init_oh is active.  Useful when a module will not
 * be accessed by a particular initiator (e.g., if a module will not
 * be accessed by the IVA, there should be no sleepdep between the IVA
 * initiator and the module).  Only applies to modules in smart-idle
 * mode.  If the clockdomain is marked as not needing autodeps, return
 * 0 without doing anything.  Returns -EINVAL upon error or passes
 * along clkdm_del_sleepdep() value upon success.
 */
static int _del_initiator_dep(struct omap_hwmod *oh, struct omap_hwmod *init_oh)
{
	struct clockdomain *clkdm, *init_clkdm;

	clkdm = _get_clkdm(oh);
	init_clkdm = _get_clkdm(init_oh);

	if (!clkdm || !init_clkdm)
		return -EINVAL;

	if (clkdm && clkdm->flags & CLKDM_NO_AUTODEPS)
		return 0;

	return clkdm_del_sleepdep(clkdm, init_clkdm);
}

/**
 * _init_main_clk - get a struct clk * for the the hwmod's main functional clk
 * @oh: struct omap_hwmod *
 *
 * Called from _init_clocks().  Populates the @oh _clk (main
 * functional clock pointer) if a main_clk is present.  Returns 0 on
 * success or -EINVAL on error.
 */
static int _init_main_clk(struct omap_hwmod *oh)
{
	int ret = 0;

	if (!oh->main_clk)
		return 0;

	oh->_clk = clk_get(NULL, oh->main_clk);
	if (IS_ERR(oh->_clk)) {
		pr_warn("omap_hwmod: %s: cannot clk_get main_clk %s\n",
			oh->name, oh->main_clk);
		return -EINVAL;
	}
	/*
	 * HACK: This needs a re-visit once clk_prepare() is implemented
	 * to do something meaningful. Today its just a no-op.
	 * If clk_prepare() is used at some point to do things like
	 * voltage scaling etc, then this would have to be moved to
	 * some point where subsystems like i2c and pmic become
	 * available.
	 */
	clk_prepare(oh->_clk);

	if (!_get_clkdm(oh))
		pr_debug("omap_hwmod: %s: missing clockdomain for %s.\n",
			   oh->name, oh->main_clk);

	return ret;
}

/**
 * _init_interface_clks - get a struct clk * for the the hwmod's interface clks
 * @oh: struct omap_hwmod *
 *
 * Called from _init_clocks().  Populates the @oh OCP slave interface
 * clock pointers.  Returns 0 on success or -EINVAL on error.
 */
static int _init_interface_clks(struct omap_hwmod *oh)
{
	struct omap_hwmod_ocp_if *os;
	struct list_head *p;
	struct clk *c;
	int i = 0;
	int ret = 0;

	p = oh->slave_ports.next;

	while (i < oh->slaves_cnt) {
		os = _fetch_next_ocp_if(&p, &i);
		if (!os->clk)
			continue;

		c = clk_get(NULL, os->clk);
		if (IS_ERR(c)) {
			pr_warn("omap_hwmod: %s: cannot clk_get interface_clk %s\n",
				oh->name, os->clk);
			ret = -EINVAL;
			continue;
		}
		os->_clk = c;
		/*
		 * HACK: This needs a re-visit once clk_prepare() is implemented
		 * to do something meaningful. Today its just a no-op.
		 * If clk_prepare() is used at some point to do things like
		 * voltage scaling etc, then this would have to be moved to
		 * some point where subsystems like i2c and pmic become
		 * available.
		 */
		clk_prepare(os->_clk);
	}

	return ret;
}

/**
 * _init_opt_clk - get a struct clk * for the the hwmod's optional clocks
 * @oh: struct omap_hwmod *
 *
 * Called from _init_clocks().  Populates the @oh omap_hwmod_opt_clk
 * clock pointers.  Returns 0 on success or -EINVAL on error.
 */
static int _init_opt_clks(struct omap_hwmod *oh)
{
	struct omap_hwmod_opt_clk *oc;
	struct clk *c;
	int i;
	int ret = 0;

	for (i = oh->opt_clks_cnt, oc = oh->opt_clks; i > 0; i--, oc++) {
		c = clk_get(NULL, oc->clk);
		if (IS_ERR(c)) {
			pr_warn("omap_hwmod: %s: cannot clk_get opt_clk %s\n",
				oh->name, oc->clk);
			ret = -EINVAL;
			continue;
		}
		oc->_clk = c;
		/*
		 * HACK: This needs a re-visit once clk_prepare() is implemented
		 * to do something meaningful. Today its just a no-op.
		 * If clk_prepare() is used at some point to do things like
		 * voltage scaling etc, then this would have to be moved to
		 * some point where subsystems like i2c and pmic become
		 * available.
		 */
		clk_prepare(oc->_clk);
	}

	return ret;
}

/**
 * _enable_clocks - enable hwmod main clock and interface clocks
 * @oh: struct omap_hwmod *
 *
 * Enables all clocks necessary for register reads and writes to succeed
 * on the hwmod @oh.  Returns 0.
 */
static int _enable_clocks(struct omap_hwmod *oh)
{
	struct omap_hwmod_ocp_if *os;
	struct list_head *p;
	int i = 0;

	pr_debug("omap_hwmod: %s: enabling clocks\n", oh->name);

	if (oh->_clk)
		clk_enable(oh->_clk);

	p = oh->slave_ports.next;

	while (i < oh->slaves_cnt) {
		os = _fetch_next_ocp_if(&p, &i);

		if (os->_clk && (os->flags & OCPIF_SWSUP_IDLE))
			clk_enable(os->_clk);
	}

	/* The opt clocks are controlled by the device driver. */

	return 0;
}

/**
 * _disable_clocks - disable hwmod main clock and interface clocks
 * @oh: struct omap_hwmod *
 *
 * Disables the hwmod @oh main functional and interface clocks.  Returns 0.
 */
static int _disable_clocks(struct omap_hwmod *oh)
{
	struct omap_hwmod_ocp_if *os;
	struct list_head *p;
	int i = 0;

	pr_debug("omap_hwmod: %s: disabling clocks\n", oh->name);

	if (oh->_clk)
		clk_disable(oh->_clk);

	p = oh->slave_ports.next;

	while (i < oh->slaves_cnt) {
		os = _fetch_next_ocp_if(&p, &i);

		if (os->_clk && (os->flags & OCPIF_SWSUP_IDLE))
			clk_disable(os->_clk);
	}

	/* The opt clocks are controlled by the device driver. */

	return 0;
}

static void _enable_optional_clocks(struct omap_hwmod *oh)
{
	struct omap_hwmod_opt_clk *oc;
	int i;

	pr_debug("omap_hwmod: %s: enabling optional clocks\n", oh->name);

	for (i = oh->opt_clks_cnt, oc = oh->opt_clks; i > 0; i--, oc++)
		if (oc->_clk) {
			pr_debug("omap_hwmod: enable %s:%s\n", oc->role,
				 __clk_get_name(oc->_clk));
			clk_enable(oc->_clk);
		}
}

static void _disable_optional_clocks(struct omap_hwmod *oh)
{
	struct omap_hwmod_opt_clk *oc;
	int i;

	pr_debug("omap_hwmod: %s: disabling optional clocks\n", oh->name);

	for (i = oh->opt_clks_cnt, oc = oh->opt_clks; i > 0; i--, oc++)
		if (oc->_clk) {
			pr_debug("omap_hwmod: disable %s:%s\n", oc->role,
				 __clk_get_name(oc->_clk));
			clk_disable(oc->_clk);
		}
}

/**
 * _omap4_enable_module - enable CLKCTRL modulemode on OMAP4
 * @oh: struct omap_hwmod *
 *
 * Enables the PRCM module mode related to the hwmod @oh.
 * No return value.
 */
static void _omap4_enable_module(struct omap_hwmod *oh)
{
	if (!oh->clkdm || !oh->prcm.omap4.modulemode)
		return;

	pr_debug("omap_hwmod: %s: %s: %d\n",
		 oh->name, __func__, oh->prcm.omap4.modulemode);

	omap4_cminst_module_enable(oh->prcm.omap4.modulemode,
				   oh->clkdm->prcm_partition,
				   oh->clkdm->cm_inst,
				   oh->clkdm->clkdm_offs,
				   oh->prcm.omap4.clkctrl_offs);
}

/**
 * _am33xx_enable_module - enable CLKCTRL modulemode on AM33XX
 * @oh: struct omap_hwmod *
 *
 * Enables the PRCM module mode related to the hwmod @oh.
 * No return value.
 */
static void _am33xx_enable_module(struct omap_hwmod *oh)
{
	if (!oh->clkdm || !oh->prcm.omap4.modulemode)
		return;

	pr_debug("omap_hwmod: %s: %s: %d\n",
		 oh->name, __func__, oh->prcm.omap4.modulemode);

	am33xx_cm_module_enable(oh->prcm.omap4.modulemode, oh->clkdm->cm_inst,
				oh->clkdm->clkdm_offs,
				oh->prcm.omap4.clkctrl_offs);
}

/**
 * _omap4_wait_target_disable - wait for a module to be disabled on OMAP4
 * @oh: struct omap_hwmod *
 *
 * Wait for a module @oh to enter slave idle.  Returns 0 if the module
 * does not have an IDLEST bit or if the module successfully enters
 * slave idle; otherwise, pass along the return value of the
 * appropriate *_cm*_wait_module_idle() function.
 */
static int _omap4_wait_target_disable(struct omap_hwmod *oh)
{
	if (!oh)
		return -EINVAL;

	if (oh->_int_flags & _HWMOD_NO_MPU_PORT || !oh->clkdm)
		return 0;

	if (oh->flags & HWMOD_NO_IDLEST)
		return 0;

	return omap4_cminst_wait_module_idle(oh->clkdm->prcm_partition,
					     oh->clkdm->cm_inst,
					     oh->clkdm->clkdm_offs,
					     oh->prcm.omap4.clkctrl_offs);
}

/**
 * _am33xx_wait_target_disable - wait for a module to be disabled on AM33XX
 * @oh: struct omap_hwmod *
 *
 * Wait for a module @oh to enter slave idle.  Returns 0 if the module
 * does not have an IDLEST bit or if the module successfully enters
 * slave idle; otherwise, pass along the return value of the
 * appropriate *_cm*_wait_module_idle() function.
 */
static int _am33xx_wait_target_disable(struct omap_hwmod *oh)
{
	if (!oh)
		return -EINVAL;

	if (oh->_int_flags & _HWMOD_NO_MPU_PORT)
		return 0;

	if (oh->flags & HWMOD_NO_IDLEST)
		return 0;

	return am33xx_cm_wait_module_idle(oh->clkdm->cm_inst,
					     oh->clkdm->clkdm_offs,
					     oh->prcm.omap4.clkctrl_offs);
}

/**
 * _count_mpu_irqs - count the number of MPU IRQ lines associated with @oh
 * @oh: struct omap_hwmod *oh
 *
 * Count and return the number of MPU IRQs associated with the hwmod
 * @oh.  Used to allocate struct resource data.  Returns 0 if @oh is
 * NULL.
 */
static int _count_mpu_irqs(struct omap_hwmod *oh)
{
	struct omap_hwmod_irq_info *ohii;
	int i = 0;

	if (!oh || !oh->mpu_irqs)
		return 0;

	do {
		ohii = &oh->mpu_irqs[i++];
	} while (ohii->irq != -1);

	return i-1;
}

/**
 * _count_sdma_reqs - count the number of SDMA request lines associated with @oh
 * @oh: struct omap_hwmod *oh
 *
 * Count and return the number of SDMA request lines associated with
 * the hwmod @oh.  Used to allocate struct resource data.  Returns 0
 * if @oh is NULL.
 */
static int _count_sdma_reqs(struct omap_hwmod *oh)
{
	struct omap_hwmod_dma_info *ohdi;
	int i = 0;

	if (!oh || !oh->sdma_reqs)
		return 0;

	do {
		ohdi = &oh->sdma_reqs[i++];
	} while (ohdi->dma_req != -1);

	return i-1;
}

/**
 * _count_ocp_if_addr_spaces - count the number of address space entries for @oh
 * @oh: struct omap_hwmod *oh
 *
 * Count and return the number of address space ranges associated with
 * the hwmod @oh.  Used to allocate struct resource data.  Returns 0
 * if @oh is NULL.
 */
static int _count_ocp_if_addr_spaces(struct omap_hwmod_ocp_if *os)
{
	struct omap_hwmod_addr_space *mem;
	int i = 0;

	if (!os || !os->addr)
		return 0;

	do {
		mem = &os->addr[i++];
	} while (mem->pa_start != mem->pa_end);

	return i-1;
}

/**
 * _get_mpu_irq_by_name - fetch MPU interrupt line number by name
 * @oh: struct omap_hwmod * to operate on
 * @name: pointer to the name of the MPU interrupt number to fetch (optional)
 * @irq: pointer to an unsigned int to store the MPU IRQ number to
 *
 * Retrieve a MPU hardware IRQ line number named by @name associated
 * with the IP block pointed to by @oh.  The IRQ number will be filled
 * into the address pointed to by @dma.  When @name is non-null, the
 * IRQ line number associated with the named entry will be returned.
 * If @name is null, the first matching entry will be returned.  Data
 * order is not meaningful in hwmod data, so callers are strongly
 * encouraged to use a non-null @name whenever possible to avoid
 * unpredictable effects if hwmod data is later added that causes data
 * ordering to change.  Returns 0 upon success or a negative error
 * code upon error.
 */
static int _get_mpu_irq_by_name(struct omap_hwmod *oh, const char *name,
				unsigned int *irq)
{
	int i;
	bool found = false;

	if (!oh->mpu_irqs)
		return -ENOENT;

	i = 0;
	while (oh->mpu_irqs[i].irq != -1) {
		if (name == oh->mpu_irqs[i].name ||
		    !strcmp(name, oh->mpu_irqs[i].name)) {
			found = true;
			break;
		}
		i++;
	}

	if (!found)
		return -ENOENT;

	*irq = oh->mpu_irqs[i].irq;

	return 0;
}

/**
 * _get_sdma_req_by_name - fetch SDMA request line ID by name
 * @oh: struct omap_hwmod * to operate on
 * @name: pointer to the name of the SDMA request line to fetch (optional)
 * @dma: pointer to an unsigned int to store the request line ID to
 *
 * Retrieve an SDMA request line ID named by @name on the IP block
 * pointed to by @oh.  The ID will be filled into the address pointed
 * to by @dma.  When @name is non-null, the request line ID associated
 * with the named entry will be returned.  If @name is null, the first
 * matching entry will be returned.  Data order is not meaningful in
 * hwmod data, so callers are strongly encouraged to use a non-null
 * @name whenever possible to avoid unpredictable effects if hwmod
 * data is later added that causes data ordering to change.  Returns 0
 * upon success or a negative error code upon error.
 */
static int _get_sdma_req_by_name(struct omap_hwmod *oh, const char *name,
				 unsigned int *dma)
{
	int i;
	bool found = false;

	if (!oh->sdma_reqs)
		return -ENOENT;

	i = 0;
	while (oh->sdma_reqs[i].dma_req != -1) {
		if (name == oh->sdma_reqs[i].name ||
		    !strcmp(name, oh->sdma_reqs[i].name)) {
			found = true;
			break;
		}
		i++;
	}

	if (!found)
		return -ENOENT;

	*dma = oh->sdma_reqs[i].dma_req;

	return 0;
}

/**
 * _get_addr_space_by_name - fetch address space start & end by name
 * @oh: struct omap_hwmod * to operate on
 * @name: pointer to the name of the address space to fetch (optional)
 * @pa_start: pointer to a u32 to store the starting address to
 * @pa_end: pointer to a u32 to store the ending address to
 *
 * Retrieve address space start and end addresses for the IP block
 * pointed to by @oh.  The data will be filled into the addresses
 * pointed to by @pa_start and @pa_end.  When @name is non-null, the
 * address space data associated with the named entry will be
 * returned.  If @name is null, the first matching entry will be
 * returned.  Data order is not meaningful in hwmod data, so callers
 * are strongly encouraged to use a non-null @name whenever possible
 * to avoid unpredictable effects if hwmod data is later added that
 * causes data ordering to change.  Returns 0 upon success or a
 * negative error code upon error.
 */
static int _get_addr_space_by_name(struct omap_hwmod *oh, const char *name,
				   u32 *pa_start, u32 *pa_end)
{
	int i, j;
	struct omap_hwmod_ocp_if *os;
	struct list_head *p = NULL;
	bool found = false;

	p = oh->slave_ports.next;

	i = 0;
	while (i < oh->slaves_cnt) {
		os = _fetch_next_ocp_if(&p, &i);

		if (!os->addr)
			return -ENOENT;

		j = 0;
		while (os->addr[j].pa_start != os->addr[j].pa_end) {
			if (name == os->addr[j].name ||
			    !strcmp(name, os->addr[j].name)) {
				found = true;
				break;
			}
			j++;
		}

		if (found)
			break;
	}

	if (!found)
		return -ENOENT;

	*pa_start = os->addr[j].pa_start;
	*pa_end = os->addr[j].pa_end;

	return 0;
}

/**
 * _save_mpu_port_index - find and save the index to @oh's MPU port
 * @oh: struct omap_hwmod *
 *
 * Determines the array index of the OCP slave port that the MPU uses
 * to address the device, and saves it into the struct omap_hwmod.
 * Intended to be called during hwmod registration only. No return
 * value.
 */
static void __init _save_mpu_port_index(struct omap_hwmod *oh)
{
	struct omap_hwmod_ocp_if *os = NULL;
	struct list_head *p;
	int i = 0;

	if (!oh)
		return;

	oh->_int_flags |= _HWMOD_NO_MPU_PORT;

	p = oh->slave_ports.next;

	while (i < oh->slaves_cnt) {
		os = _fetch_next_ocp_if(&p, &i);
		if (os->user & OCP_USER_MPU) {
			oh->_mpu_port = os;
			oh->_int_flags &= ~_HWMOD_NO_MPU_PORT;
			break;
		}
	}

	return;
}

/**
 * _find_mpu_rt_port - return omap_hwmod_ocp_if accessible by the MPU
 * @oh: struct omap_hwmod *
 *
 * Given a pointer to a struct omap_hwmod record @oh, return a pointer
 * to the struct omap_hwmod_ocp_if record that is used by the MPU to
 * communicate with the IP block.  This interface need not be directly
 * connected to the MPU (and almost certainly is not), but is directly
 * connected to the IP block represented by @oh.  Returns a pointer
 * to the struct omap_hwmod_ocp_if * upon success, or returns NULL upon
 * error or if there does not appear to be a path from the MPU to this
 * IP block.
 */
static struct omap_hwmod_ocp_if *_find_mpu_rt_port(struct omap_hwmod *oh)
{
	if (!oh || oh->_int_flags & _HWMOD_NO_MPU_PORT || oh->slaves_cnt == 0)
		return NULL;

	return oh->_mpu_port;
};

/**
 * _find_mpu_rt_addr_space - return MPU register target address space for @oh
 * @oh: struct omap_hwmod *
 *
 * Returns a pointer to the struct omap_hwmod_addr_space record representing
 * the register target MPU address space; or returns NULL upon error.
 */
static struct omap_hwmod_addr_space * __init _find_mpu_rt_addr_space(struct omap_hwmod *oh)
{
	struct omap_hwmod_ocp_if *os;
	struct omap_hwmod_addr_space *mem;
	int found = 0, i = 0;

	os = _find_mpu_rt_port(oh);
	if (!os || !os->addr)
		return NULL;

	do {
		mem = &os->addr[i++];
		if (mem->flags & ADDR_TYPE_RT)
			found = 1;
	} while (!found && mem->pa_start != mem->pa_end);

	return (found) ? mem : NULL;
}

/**
 * _enable_sysc - try to bring a module out of idle via OCP_SYSCONFIG
 * @oh: struct omap_hwmod *
 *
 * Ensure that the OCP_SYSCONFIG register for the IP block represented
 * by @oh is set to indicate to the PRCM that the IP block is active.
 * Usually this means placing the module into smart-idle mode and
 * smart-standby, but if there is a bug in the automatic idle handling
 * for the IP block, it may need to be placed into the force-idle or
 * no-idle variants of these modes.  No return value.
 */
static void _enable_sysc(struct omap_hwmod *oh)
{
	u8 idlemode, sf;
	u32 v;
	bool clkdm_act;
	struct clockdomain *clkdm;

	if (!oh->class->sysc)
		return;

	/*
	 * Wait until reset has completed, this is needed as the IP
	 * block is reset automatically by hardware in some cases
	 * (off-mode for example), and the drivers require the
	 * IP to be ready when they access it
	 */
	if (oh->flags & HWMOD_CONTROL_OPT_CLKS_IN_RESET)
		_enable_optional_clocks(oh);
	_wait_softreset_complete(oh);
	if (oh->flags & HWMOD_CONTROL_OPT_CLKS_IN_RESET)
		_disable_optional_clocks(oh);

	v = oh->_sysc_cache;
	sf = oh->class->sysc->sysc_flags;

	clkdm = _get_clkdm(oh);
	if (sf & SYSC_HAS_SIDLEMODE) {
		if (oh->flags & HWMOD_SWSUP_SIDLE ||
		    oh->flags & HWMOD_SWSUP_SIDLE_ACT) {
			idlemode = HWMOD_IDLEMODE_NO;
		} else {
			if (sf & SYSC_HAS_ENAWAKEUP)
				_enable_wakeup(oh, &v);
			if (oh->class->sysc->idlemodes & SIDLE_SMART_WKUP)
				idlemode = HWMOD_IDLEMODE_SMART_WKUP;
			else
				idlemode = HWMOD_IDLEMODE_SMART;
		}

		/*
		 * This is special handling for some IPs like
		 * 32k sync timer. Force them to idle!
		 */
		clkdm_act = (clkdm && clkdm->flags & CLKDM_ACTIVE_WITH_MPU);
		if (clkdm_act && !(oh->class->sysc->idlemodes &
				   (SIDLE_SMART | SIDLE_SMART_WKUP)))
			idlemode = HWMOD_IDLEMODE_FORCE;

		_set_slave_idlemode(oh, idlemode, &v);
	}

	if (sf & SYSC_HAS_MIDLEMODE) {
		if (oh->flags & HWMOD_FORCE_MSTANDBY) {
			idlemode = HWMOD_IDLEMODE_FORCE;
		} else if (oh->flags & HWMOD_SWSUP_MSTANDBY) {
			idlemode = HWMOD_IDLEMODE_NO;
		} else {
			if (sf & SYSC_HAS_ENAWAKEUP)
				_enable_wakeup(oh, &v);
			if (oh->class->sysc->idlemodes & MSTANDBY_SMART_WKUP)
				idlemode = HWMOD_IDLEMODE_SMART_WKUP;
			else
				idlemode = HWMOD_IDLEMODE_SMART;
		}
		_set_master_standbymode(oh, idlemode, &v);
	}

	/*
	 * XXX The clock framework should handle this, by
	 * calling into this code.  But this must wait until the
	 * clock structures are tagged with omap_hwmod entries
	 */
	if ((oh->flags & HWMOD_SET_DEFAULT_CLOCKACT) &&
	    (sf & SYSC_HAS_CLOCKACTIVITY))
		_set_clockactivity(oh, oh->class->sysc->clockact, &v);

	/* If the cached value is the same as the new value, skip the write */
	if (oh->_sysc_cache != v)
		_write_sysconfig(v, oh);

	/*
	 * Set the autoidle bit only after setting the smartidle bit
	 * Setting this will not have any impact on the other modules.
	 */
	if (sf & SYSC_HAS_AUTOIDLE) {
		idlemode = (oh->flags & HWMOD_NO_OCP_AUTOIDLE) ?
			0 : 1;
		_set_module_autoidle(oh, idlemode, &v);
		_write_sysconfig(v, oh);
	}
}

/**
 * _idle_sysc - try to put a module into idle via OCP_SYSCONFIG
 * @oh: struct omap_hwmod *
 *
 * If module is marked as SWSUP_SIDLE, force the module into slave
 * idle; otherwise, configure it for smart-idle.  If module is marked
 * as SWSUP_MSUSPEND, force the module into master standby; otherwise,
 * configure it for smart-standby.  No return value.
 */
static void _idle_sysc(struct omap_hwmod *oh)
{
	u8 idlemode, sf;
	u32 v;

	if (!oh->class->sysc)
		return;

	v = oh->_sysc_cache;
	sf = oh->class->sysc->sysc_flags;

	if (sf & SYSC_HAS_SIDLEMODE) {
		if (oh->flags & HWMOD_SWSUP_SIDLE) {
			idlemode = HWMOD_IDLEMODE_FORCE;
		} else {
			if (sf & SYSC_HAS_ENAWAKEUP)
				_enable_wakeup(oh, &v);
			if (oh->class->sysc->idlemodes & SIDLE_SMART_WKUP)
				idlemode = HWMOD_IDLEMODE_SMART_WKUP;
			else
				idlemode = HWMOD_IDLEMODE_SMART;
		}
		_set_slave_idlemode(oh, idlemode, &v);
	}

	if (sf & SYSC_HAS_MIDLEMODE) {
		if ((oh->flags & HWMOD_SWSUP_MSTANDBY) ||
		    (oh->flags & HWMOD_FORCE_MSTANDBY)) {
			idlemode = HWMOD_IDLEMODE_FORCE;
		} else {
			if (sf & SYSC_HAS_ENAWAKEUP)
				_enable_wakeup(oh, &v);
			if (oh->class->sysc->idlemodes & MSTANDBY_SMART_WKUP)
				idlemode = HWMOD_IDLEMODE_SMART_WKUP;
			else
				idlemode = HWMOD_IDLEMODE_SMART;
		}
		_set_master_standbymode(oh, idlemode, &v);
	}

	_write_sysconfig(v, oh);
}

/**
 * _shutdown_sysc - force a module into idle via OCP_SYSCONFIG
 * @oh: struct omap_hwmod *
 *
 * Force the module into slave idle and master suspend. No return
 * value.
 */
static void _shutdown_sysc(struct omap_hwmod *oh)
{
	u32 v;
	u8 sf;

	if (!oh->class->sysc)
		return;

	v = oh->_sysc_cache;
	sf = oh->class->sysc->sysc_flags;

	if (sf & SYSC_HAS_SIDLEMODE)
		_set_slave_idlemode(oh, HWMOD_IDLEMODE_FORCE, &v);

	if (sf & SYSC_HAS_MIDLEMODE)
		_set_master_standbymode(oh, HWMOD_IDLEMODE_FORCE, &v);

	if (sf & SYSC_HAS_AUTOIDLE)
		_set_module_autoidle(oh, 1, &v);

	_write_sysconfig(v, oh);
}

/**
 * _lookup - find an omap_hwmod by name
 * @name: find an omap_hwmod by name
 *
 * Return a pointer to an omap_hwmod by name, or NULL if not found.
 */
static struct omap_hwmod *_lookup(const char *name)
{
	struct omap_hwmod *oh, *temp_oh;

	oh = NULL;

	list_for_each_entry(temp_oh, &omap_hwmod_list, node) {
		if (!strcmp(name, temp_oh->name)) {
			oh = temp_oh;
			break;
		}
	}

	return oh;
}

/**
 * _init_clkdm - look up a clockdomain name, store pointer in omap_hwmod
 * @oh: struct omap_hwmod *
 *
 * Convert a clockdomain name stored in a struct omap_hwmod into a
 * clockdomain pointer, and save it into the struct omap_hwmod.
 * Return -EINVAL if the clkdm_name lookup failed.
 */
static int _init_clkdm(struct omap_hwmod *oh)
{
	if (!oh->clkdm_name) {
		pr_debug("omap_hwmod: %s: missing clockdomain\n", oh->name);
		return 0;
	}

	oh->clkdm = clkdm_lookup(oh->clkdm_name);
	if (!oh->clkdm) {
		pr_warn("omap_hwmod: %s: could not associate to clkdm %s\n",
			oh->name, oh->clkdm_name);
		return 0;
	}

	pr_debug("omap_hwmod: %s: associated to clkdm %s\n",
		oh->name, oh->clkdm_name);

	return 0;
}

/**
 * _init_clocks - clk_get() all clocks associated with this hwmod. Retrieve as
 * well the clockdomain.
 * @oh: struct omap_hwmod *
 * @data: not used; pass NULL
 *
 * Called by omap_hwmod_setup_*() (after omap2_clk_init()).
 * Resolves all clock names embedded in the hwmod.  Returns 0 on
 * success, or a negative error code on failure.
 */
static int _init_clocks(struct omap_hwmod *oh, void *data)
{
	int ret = 0;

	if (oh->_state != _HWMOD_STATE_REGISTERED)
		return 0;

	pr_debug("omap_hwmod: %s: looking up clocks\n", oh->name);

	if (soc_ops.init_clkdm)
		ret |= soc_ops.init_clkdm(oh);

	ret |= _init_main_clk(oh);
	ret |= _init_interface_clks(oh);
	ret |= _init_opt_clks(oh);

	if (!ret)
		oh->_state = _HWMOD_STATE_CLKS_INITED;
	else
		pr_warn("omap_hwmod: %s: cannot _init_clocks\n", oh->name);

	return ret;
}

/**
 * _lookup_hardreset - fill register bit info for this hwmod/reset line
 * @oh: struct omap_hwmod *
 * @name: name of the reset line in the context of this hwmod
 * @ohri: struct omap_hwmod_rst_info * that this function will fill in
 *
 * Return the bit position of the reset line that match the
 * input name. Return -ENOENT if not found.
 */
static int _lookup_hardreset(struct omap_hwmod *oh, const char *name,
			     struct omap_hwmod_rst_info *ohri)
{
	int i;

	for (i = 0; i < oh->rst_lines_cnt; i++) {
		const char *rst_line = oh->rst_lines[i].name;
		if (!strcmp(rst_line, name)) {
			ohri->rst_shift = oh->rst_lines[i].rst_shift;
			ohri->st_shift = oh->rst_lines[i].st_shift;
			pr_debug("omap_hwmod: %s: %s: %s: rst %d st %d\n",
				 oh->name, __func__, rst_line, ohri->rst_shift,
				 ohri->st_shift);

			return 0;
		}
	}

	return -ENOENT;
}

/**
 * _assert_hardreset - assert the HW reset line of submodules
 * contained in the hwmod module.
 * @oh: struct omap_hwmod *
 * @name: name of the reset line to lookup and assert
 *
 * Some IP like dsp, ipu or iva contain processor that require an HW
 * reset line to be assert / deassert in order to enable fully the IP.
 * Returns -EINVAL if @oh is null, -ENOSYS if we have no way of
 * asserting the hardreset line on the currently-booted SoC, or passes
 * along the return value from _lookup_hardreset() or the SoC's
 * assert_hardreset code.
 */
static int _assert_hardreset(struct omap_hwmod *oh, const char *name)
{
	struct omap_hwmod_rst_info ohri;
	int ret = -EINVAL;

	if (!oh)
		return -EINVAL;

	if (!soc_ops.assert_hardreset)
		return -ENOSYS;

	ret = _lookup_hardreset(oh, name, &ohri);
	if (ret < 0)
		return ret;

	ret = soc_ops.assert_hardreset(oh, &ohri);

	return ret;
}

/**
 * _deassert_hardreset - deassert the HW reset line of submodules contained
 * in the hwmod module.
 * @oh: struct omap_hwmod *
 * @name: name of the reset line to look up and deassert
 *
 * Some IP like dsp, ipu or iva contain processor that require an HW
 * reset line to be assert / deassert in order to enable fully the IP.
 * Returns -EINVAL if @oh is null, -ENOSYS if we have no way of
 * deasserting the hardreset line on the currently-booted SoC, or passes
 * along the return value from _lookup_hardreset() or the SoC's
 * deassert_hardreset code.
 */
static int _deassert_hardreset(struct omap_hwmod *oh, const char *name)
{
	struct omap_hwmod_rst_info ohri;
	int ret = -EINVAL;
	int hwsup = 0;

	if (!oh)
		return -EINVAL;

	if (!soc_ops.deassert_hardreset)
		return -ENOSYS;

	ret = _lookup_hardreset(oh, name, &ohri);
	if (ret < 0)
		return ret;

	if (oh->clkdm) {
		/*
		 * A clockdomain must be in SW_SUP otherwise reset
		 * might not be completed. The clockdomain can be set
		 * in HW_AUTO only when the module become ready.
		 */
		hwsup = clkdm_in_hwsup(oh->clkdm);
		ret = clkdm_hwmod_enable(oh->clkdm, oh);
		if (ret) {
			WARN(1, "omap_hwmod: %s: could not enable clockdomain %s: %d\n",
			     oh->name, oh->clkdm->name, ret);
			return ret;
		}
	}

	_enable_clocks(oh);
	if (soc_ops.enable_module)
		soc_ops.enable_module(oh);

	ret = soc_ops.deassert_hardreset(oh, &ohri);

	if (soc_ops.disable_module)
		soc_ops.disable_module(oh);
	_disable_clocks(oh);

	if (ret == -EBUSY)
		pr_warn("omap_hwmod: %s: failed to hardreset\n", oh->name);

	if (!ret) {
		/*
		 * Set the clockdomain to HW_AUTO, assuming that the
		 * previous state was HW_AUTO.
		 */
		if (oh->clkdm && hwsup)
			clkdm_allow_idle(oh->clkdm);
	} else {
		if (oh->clkdm)
			clkdm_hwmod_disable(oh->clkdm, oh);
	}

	return ret;
}

/**
 * _read_hardreset - read the HW reset line state of submodules
 * contained in the hwmod module
 * @oh: struct omap_hwmod *
 * @name: name of the reset line to look up and read
 *
 * Return the state of the reset line.  Returns -EINVAL if @oh is
 * null, -ENOSYS if we have no way of reading the hardreset line
 * status on the currently-booted SoC, or passes along the return
 * value from _lookup_hardreset() or the SoC's is_hardreset_asserted
 * code.
 */
static int _read_hardreset(struct omap_hwmod *oh, const char *name)
{
	struct omap_hwmod_rst_info ohri;
	int ret = -EINVAL;

	if (!oh)
		return -EINVAL;

	if (!soc_ops.is_hardreset_asserted)
		return -ENOSYS;

	ret = _lookup_hardreset(oh, name, &ohri);
	if (ret < 0)
		return ret;

	return soc_ops.is_hardreset_asserted(oh, &ohri);
}

/**
 * _are_all_hardreset_lines_asserted - return true if the @oh is hard-reset
 * @oh: struct omap_hwmod *
 *
 * If all hardreset lines associated with @oh are asserted, then return true.
 * Otherwise, if part of @oh is out hardreset or if no hardreset lines
 * associated with @oh are asserted, then return false.
 * This function is used to avoid executing some parts of the IP block
 * enable/disable sequence if its hardreset line is set.
 */
static bool _are_all_hardreset_lines_asserted(struct omap_hwmod *oh)
{
	int i, rst_cnt = 0;

	if (oh->rst_lines_cnt == 0)
		return false;

	for (i = 0; i < oh->rst_lines_cnt; i++)
		if (_read_hardreset(oh, oh->rst_lines[i].name) > 0)
			rst_cnt++;

	if (oh->rst_lines_cnt == rst_cnt)
		return true;

	return false;
}

/**
 * _are_any_hardreset_lines_asserted - return true if any part of @oh is
 * hard-reset
 * @oh: struct omap_hwmod *
 *
 * If any hardreset lines associated with @oh are asserted, then
 * return true.  Otherwise, if no hardreset lines associated with @oh
 * are asserted, or if @oh has no hardreset lines, then return false.
 * This function is used to avoid executing some parts of the IP block
 * enable/disable sequence if any hardreset line is set.
 */
static bool _are_any_hardreset_lines_asserted(struct omap_hwmod *oh)
{
	int rst_cnt = 0;
	int i;

	for (i = 0; i < oh->rst_lines_cnt && rst_cnt == 0; i++)
		if (_read_hardreset(oh, oh->rst_lines[i].name) > 0)
			rst_cnt++;

	return (rst_cnt) ? true : false;
}

/**
 * _omap4_disable_module - enable CLKCTRL modulemode on OMAP4
 * @oh: struct omap_hwmod *
 *
 * Disable the PRCM module mode related to the hwmod @oh.
 * Return EINVAL if the modulemode is not supported and 0 in case of success.
 */
static int _omap4_disable_module(struct omap_hwmod *oh)
{
	int v;

	if (!oh->clkdm || !oh->prcm.omap4.modulemode)
		return -EINVAL;

	/*
	 * Since integration code might still be doing something, only
	 * disable if all lines are under hardreset.
	 */
	if (_are_any_hardreset_lines_asserted(oh))
		return 0;

	pr_debug("omap_hwmod: %s: %s\n", oh->name, __func__);

	omap4_cminst_module_disable(oh->clkdm->prcm_partition,
				    oh->clkdm->cm_inst,
				    oh->clkdm->clkdm_offs,
				    oh->prcm.omap4.clkctrl_offs);

	v = _omap4_wait_target_disable(oh);
	if (v)
		pr_warn("omap_hwmod: %s: _wait_target_disable failed\n",
			oh->name);

	return 0;
}

/**
 * _am33xx_disable_module - enable CLKCTRL modulemode on AM33XX
 * @oh: struct omap_hwmod *
 *
 * Disable the PRCM module mode related to the hwmod @oh.
 * Return EINVAL if the modulemode is not supported and 0 in case of success.
 */
static int _am33xx_disable_module(struct omap_hwmod *oh)
{
	int v;

	if (!oh->clkdm || !oh->prcm.omap4.modulemode)
		return -EINVAL;

	pr_debug("omap_hwmod: %s: %s\n", oh->name, __func__);

	if (_are_any_hardreset_lines_asserted(oh))
		return 0;

	am33xx_cm_module_disable(oh->clkdm->cm_inst, oh->clkdm->clkdm_offs,
				 oh->prcm.omap4.clkctrl_offs);

	v = _am33xx_wait_target_disable(oh);
	if (v)
		pr_warn("omap_hwmod: %s: _wait_target_disable failed\n",
			oh->name);

	return 0;
}

/**
 * _ocp_softreset - reset an omap_hwmod via the OCP_SYSCONFIG bit
 * @oh: struct omap_hwmod *
 *
 * Resets an omap_hwmod @oh via the OCP_SYSCONFIG bit.  hwmod must be
 * enabled for this to work.  Returns -ENOENT if the hwmod cannot be
 * reset this way, -EINVAL if the hwmod is in the wrong state,
 * -ETIMEDOUT if the module did not reset in time, or 0 upon success.
 *
 * In OMAP3 a specific SYSSTATUS register is used to get the reset status.
 * Starting in OMAP4, some IPs do not have SYSSTATUS registers and instead
 * use the SYSCONFIG softreset bit to provide the status.
 *
 * Note that some IP like McBSP do have reset control but don't have
 * reset status.
 */
static int _ocp_softreset(struct omap_hwmod *oh)
{
	u32 v;
	int c = 0;
	int ret = 0;

	if (!oh->class->sysc ||
	    !(oh->class->sysc->sysc_flags & SYSC_HAS_SOFTRESET))
		return -ENOENT;

	/* clocks must be on for this operation */
	if (oh->_state != _HWMOD_STATE_ENABLED) {
		pr_warn("omap_hwmod: %s: reset can only be entered from enabled state\n",
			oh->name);
		return -EINVAL;
	}

	/* For some modules, all optionnal clocks need to be enabled as well */
	if (oh->flags & HWMOD_CONTROL_OPT_CLKS_IN_RESET)
		_enable_optional_clocks(oh);

	pr_debug("omap_hwmod: %s: resetting via OCP SOFTRESET\n", oh->name);

	v = oh->_sysc_cache;
	ret = _set_softreset(oh, &v);
	if (ret)
		goto dis_opt_clks;

	_write_sysconfig(v, oh);

	if (oh->class->sysc->srst_udelay)
		udelay(oh->class->sysc->srst_udelay);

	c = _wait_softreset_complete(oh);
	if (c == MAX_MODULE_SOFTRESET_WAIT) {
		pr_warn("omap_hwmod: %s: softreset failed (waited %d usec)\n",
			oh->name, MAX_MODULE_SOFTRESET_WAIT);
		ret = -ETIMEDOUT;
		goto dis_opt_clks;
	} else {
		pr_debug("omap_hwmod: %s: softreset in %d usec\n", oh->name, c);
	}

	ret = _clear_softreset(oh, &v);
	if (ret)
		goto dis_opt_clks;

	_write_sysconfig(v, oh);

	/*
	 * XXX add _HWMOD_STATE_WEDGED for modules that don't come back from
	 * _wait_target_ready() or _reset()
	 */

dis_opt_clks:
	if (oh->flags & HWMOD_CONTROL_OPT_CLKS_IN_RESET)
		_disable_optional_clocks(oh);

	return ret;
}

/**
 * _reset - reset an omap_hwmod
 * @oh: struct omap_hwmod *
 *
 * Resets an omap_hwmod @oh.  If the module has a custom reset
 * function pointer defined, then call it to reset the IP block, and
 * pass along its return value to the caller.  Otherwise, if the IP
 * block has an OCP_SYSCONFIG register with a SOFTRESET bitfield
 * associated with it, call a function to reset the IP block via that
 * method, and pass along the return value to the caller.  Finally, if
 * the IP block has some hardreset lines associated with it, assert
 * all of those, but do _not_ deassert them. (This is because driver
 * authors have expressed an apparent requirement to control the
 * deassertion of the hardreset lines themselves.)
 *
 * The default software reset mechanism for most OMAP IP blocks is
 * triggered via the OCP_SYSCONFIG.SOFTRESET bit.  However, some
 * hwmods cannot be reset via this method.  Some are not targets and
 * therefore have no OCP header registers to access.  Others (like the
 * IVA) have idiosyncratic reset sequences.  So for these relatively
 * rare cases, custom reset code can be supplied in the struct
 * omap_hwmod_class .reset function pointer.
 *
 * _set_dmadisable() is called to set the DMADISABLE bit so that it
 * does not prevent idling of the system. This is necessary for cases
 * where ROMCODE/BOOTLOADER uses dma and transfers control to the
 * kernel without disabling dma.
 *
 * Passes along the return value from either _ocp_softreset() or the
 * custom reset function - these must return -EINVAL if the hwmod
 * cannot be reset this way or if the hwmod is in the wrong state,
 * -ETIMEDOUT if the module did not reset in time, or 0 upon success.
 */
static int _reset(struct omap_hwmod *oh)
{
	int i, r;

	pr_debug("omap_hwmod: %s: resetting\n", oh->name);

	if (oh->class->reset) {
		r = oh->class->reset(oh);
	} else {
		if (oh->rst_lines_cnt > 0) {
			for (i = 0; i < oh->rst_lines_cnt; i++)
				_assert_hardreset(oh, oh->rst_lines[i].name);
			return 0;
		} else {
			r = _ocp_softreset(oh);
			if (r == -ENOENT)
				r = 0;
		}
	}

	_set_dmadisable(oh);

	/*
	 * OCP_SYSCONFIG bits need to be reprogrammed after a
	 * softreset.  The _enable() function should be split to avoid
	 * the rewrite of the OCP_SYSCONFIG register.
	 */
	if (oh->class->sysc) {
		_update_sysc_cache(oh);
		_enable_sysc(oh);
	}

	return r;
}

/**
 * _reconfigure_io_chain - clear any I/O chain wakeups and reconfigure chain
 *
 * Call the appropriate PRM function to clear any logged I/O chain
 * wakeups and to reconfigure the chain.  This apparently needs to be
 * done upon every mux change.  Since hwmods can be concurrently
 * enabled and idled, hold a spinlock around the I/O chain
 * reconfiguration sequence.  No return value.
 *
 * XXX When the PRM code is moved to drivers, this function can be removed,
 * as the PRM infrastructure should abstract this.
 */
static void _reconfigure_io_chain(void)
{
	unsigned long flags;

	spin_lock_irqsave(&io_chain_lock, flags);

	if (cpu_is_omap34xx())
		omap3xxx_prm_reconfigure_io_chain();
	else if (cpu_is_omap44xx())
		omap44xx_prm_reconfigure_io_chain();

	spin_unlock_irqrestore(&io_chain_lock, flags);
}

/**
 * _omap4_update_context_lost - increment hwmod context loss counter if
 * hwmod context was lost, and clear hardware context loss reg
 * @oh: hwmod to check for context loss
 *
 * If the PRCM indicates that the hwmod @oh lost context, increment
 * our in-memory context loss counter, and clear the RM_*_CONTEXT
 * bits. No return value.
 */
static void _omap4_update_context_lost(struct omap_hwmod *oh)
{
	if (oh->prcm.omap4.flags & HWMOD_OMAP4_NO_CONTEXT_LOSS_BIT)
		return;

	if (!prm_was_any_context_lost_old(oh->clkdm->pwrdm.ptr->prcm_partition,
					  oh->clkdm->pwrdm.ptr->prcm_offs,
					  oh->prcm.omap4.context_offs))
		return;

	oh->prcm.omap4.context_lost_counter++;
	prm_clear_context_loss_flags_old(oh->clkdm->pwrdm.ptr->prcm_partition,
					 oh->clkdm->pwrdm.ptr->prcm_offs,
					 oh->prcm.omap4.context_offs);
}

/**
 * _omap4_get_context_lost - get context loss counter for a hwmod
 * @oh: hwmod to get context loss counter for
 *
 * Returns the in-memory context loss counter for a hwmod.
 */
static int _omap4_get_context_lost(struct omap_hwmod *oh)
{
	return oh->prcm.omap4.context_lost_counter;
}

/**
 * _enable_preprogram - Pre-program an IP block during the _enable() process
 * @oh: struct omap_hwmod *
 *
 * Some IP blocks (such as AESS) require some additional programming
 * after enable before they can enter idle.  If a function pointer to
 * do so is present in the hwmod data, then call it and pass along the
 * return value; otherwise, return 0.
 */
static int _enable_preprogram(struct omap_hwmod *oh)
{
	if (!oh->class->enable_preprogram)
		return 0;

	return oh->class->enable_preprogram(oh);
}

/**
 * _enable - enable an omap_hwmod
 * @oh: struct omap_hwmod *
 *
 * Enables an omap_hwmod @oh such that the MPU can access the hwmod's
 * register target.  Returns -EINVAL if the hwmod is in the wrong
 * state or passes along the return value of _wait_target_ready().
 */
static int _enable(struct omap_hwmod *oh)
{
	int r;
	int hwsup = 0;

	pr_debug("omap_hwmod: %s: enabling\n", oh->name);

	/*
	 * hwmods with HWMOD_INIT_NO_IDLE flag set are left in enabled
	 * state at init.  Now that someone is really trying to enable
	 * them, just ensure that the hwmod mux is set.
	 */
	if (oh->_int_flags & _HWMOD_SKIP_ENABLE) {
		/*
		 * If the caller has mux data populated, do the mux'ing
		 * which wouldn't have been done as part of the _enable()
		 * done during setup.
		 */
		if (oh->mux)
			omap_hwmod_mux(oh->mux, _HWMOD_STATE_ENABLED);

		oh->_int_flags &= ~_HWMOD_SKIP_ENABLE;
		return 0;
	}

	if (oh->_state != _HWMOD_STATE_INITIALIZED &&
	    oh->_state != _HWMOD_STATE_IDLE &&
	    oh->_state != _HWMOD_STATE_DISABLED) {
		WARN(1, "omap_hwmod: %s: enabled state can only be entered from initialized, idle, or disabled state\n",
			oh->name);
		return -EINVAL;
	}

	/*
	 * If an IP block contains HW reset lines and all of them are
	 * asserted, we let integration code associated with that
	 * block handle the enable.  We've received very little
	 * information on what those driver authors need, and until
	 * detailed information is provided and the driver code is
	 * posted to the public lists, this is probably the best we
	 * can do.
	 */
	if (_are_all_hardreset_lines_asserted(oh))
		return 0;

	/* Mux pins for device runtime if populated */
	if (oh->mux && (!oh->mux->enabled ||
			((oh->_state == _HWMOD_STATE_IDLE) &&
			 oh->mux->pads_dynamic))) {
		omap_hwmod_mux(oh->mux, _HWMOD_STATE_ENABLED);
		_reconfigure_io_chain();
<<<<<<< HEAD
	} else if (oh->flags & HWMOD_FORCE_MSTANDBY) {
=======
	} else if (oh->flags & HWMOD_RECONFIG_IO_CHAIN) {
>>>>>>> d8f0faa3
		_reconfigure_io_chain();
	}

	_add_initiator_dep(oh, mpu_oh);

	if (oh->clkdm) {
		/*
		 * A clockdomain must be in SW_SUP before enabling
		 * completely the module. The clockdomain can be set
		 * in HW_AUTO only when the module become ready.
		 */
		hwsup = clkdm_in_hwsup(oh->clkdm) &&
			!clkdm_missing_idle_reporting(oh->clkdm);
		r = clkdm_hwmod_enable(oh->clkdm, oh);
		if (r) {
			WARN(1, "omap_hwmod: %s: could not enable clockdomain %s: %d\n",
			     oh->name, oh->clkdm->name, r);
			return r;
		}
	}

	_enable_clocks(oh);
	if (soc_ops.enable_module)
		soc_ops.enable_module(oh);
	if (oh->flags & HWMOD_BLOCK_WFI)
		cpu_idle_poll_ctrl(true);

	if (soc_ops.update_context_lost)
		soc_ops.update_context_lost(oh);

	r = (soc_ops.wait_target_ready) ? soc_ops.wait_target_ready(oh) :
		-EINVAL;
	if (!r) {
		/*
		 * Set the clockdomain to HW_AUTO only if the target is ready,
		 * assuming that the previous state was HW_AUTO
		 */
		if (oh->clkdm && hwsup)
			clkdm_allow_idle(oh->clkdm);

		oh->_state = _HWMOD_STATE_ENABLED;

		/* Access the sysconfig only if the target is ready */
		if (oh->class->sysc) {
			if (!(oh->_int_flags & _HWMOD_SYSCONFIG_LOADED))
				_update_sysc_cache(oh);
			_enable_sysc(oh);
		}
		r = _enable_preprogram(oh);
	} else {
		if (soc_ops.disable_module)
			soc_ops.disable_module(oh);
		_disable_clocks(oh);
		pr_debug("omap_hwmod: %s: _wait_target_ready: %d\n",
			 oh->name, r);

		if (oh->clkdm)
			clkdm_hwmod_disable(oh->clkdm, oh);
	}

	return r;
}

/**
 * _idle - idle an omap_hwmod
 * @oh: struct omap_hwmod *
 *
 * Idles an omap_hwmod @oh.  This should be called once the hwmod has
 * no further work.  Returns -EINVAL if the hwmod is in the wrong
 * state or returns 0.
 */
static int _idle(struct omap_hwmod *oh)
{
	pr_debug("omap_hwmod: %s: idling\n", oh->name);

	if (oh->_state != _HWMOD_STATE_ENABLED) {
		WARN(1, "omap_hwmod: %s: idle state can only be entered from enabled state\n",
			oh->name);
		return -EINVAL;
	}

	if (_are_all_hardreset_lines_asserted(oh))
		return 0;

	if (oh->class->sysc)
		_idle_sysc(oh);
	_del_initiator_dep(oh, mpu_oh);

	if (oh->flags & HWMOD_BLOCK_WFI)
		cpu_idle_poll_ctrl(false);
	if (soc_ops.disable_module)
		soc_ops.disable_module(oh);

	/*
	 * The module must be in idle mode before disabling any parents
	 * clocks. Otherwise, the parent clock might be disabled before
	 * the module transition is done, and thus will prevent the
	 * transition to complete properly.
	 */
	_disable_clocks(oh);
	if (oh->clkdm)
		clkdm_hwmod_disable(oh->clkdm, oh);

	/* Mux pins for device idle if populated */
	if (oh->mux && oh->mux->pads_dynamic) {
		omap_hwmod_mux(oh->mux, _HWMOD_STATE_IDLE);
		_reconfigure_io_chain();
<<<<<<< HEAD
	} else if (oh->flags & HWMOD_FORCE_MSTANDBY) {
=======
	} else if (oh->flags & HWMOD_RECONFIG_IO_CHAIN) {
>>>>>>> d8f0faa3
		_reconfigure_io_chain();
	}

	oh->_state = _HWMOD_STATE_IDLE;

	return 0;
}

/**
 * _shutdown - shutdown an omap_hwmod
 * @oh: struct omap_hwmod *
 *
 * Shut down an omap_hwmod @oh.  This should be called when the driver
 * used for the hwmod is removed or unloaded or if the driver is not
 * used by the system.  Returns -EINVAL if the hwmod is in the wrong
 * state or returns 0.
 */
static int _shutdown(struct omap_hwmod *oh)
{
	int ret, i;
	u8 prev_state;

	if (oh->_state != _HWMOD_STATE_IDLE &&
	    oh->_state != _HWMOD_STATE_ENABLED) {
		WARN(1, "omap_hwmod: %s: disabled state can only be entered from idle, or enabled state\n",
			oh->name);
		return -EINVAL;
	}

	if (_are_all_hardreset_lines_asserted(oh))
		return 0;

	pr_debug("omap_hwmod: %s: disabling\n", oh->name);

	if (oh->class->pre_shutdown) {
		prev_state = oh->_state;
		if (oh->_state == _HWMOD_STATE_IDLE)
			_enable(oh);
		ret = oh->class->pre_shutdown(oh);
		if (ret) {
			if (prev_state == _HWMOD_STATE_IDLE)
				_idle(oh);
			return ret;
		}
	}

	if (oh->class->sysc) {
		if (oh->_state == _HWMOD_STATE_IDLE)
			_enable(oh);
		_shutdown_sysc(oh);
	}

	/* clocks and deps are already disabled in idle */
	if (oh->_state == _HWMOD_STATE_ENABLED) {
		_del_initiator_dep(oh, mpu_oh);
		/* XXX what about the other system initiators here? dma, dsp */
		if (oh->flags & HWMOD_BLOCK_WFI)
			cpu_idle_poll_ctrl(false);
		if (soc_ops.disable_module)
			soc_ops.disable_module(oh);
		_disable_clocks(oh);
		if (oh->clkdm)
			clkdm_hwmod_disable(oh->clkdm, oh);
	}
	/* XXX Should this code also force-disable the optional clocks? */

	for (i = 0; i < oh->rst_lines_cnt; i++)
		_assert_hardreset(oh, oh->rst_lines[i].name);

	/* Mux pins to safe mode or use populated off mode values */
	if (oh->mux)
		omap_hwmod_mux(oh->mux, _HWMOD_STATE_DISABLED);

	oh->_state = _HWMOD_STATE_DISABLED;

	return 0;
}

static int of_dev_find_hwmod(struct device_node *np,
			     struct omap_hwmod *oh)
{
	int count, i, res;
	const char *p;

	count = of_property_count_strings(np, "ti,hwmods");
	if (count < 1)
		return -ENODEV;

	for (i = 0; i < count; i++) {
		res = of_property_read_string_index(np, "ti,hwmods",
						    i, &p);
		if (res)
			continue;
		if (!strcmp(p, oh->name)) {
			pr_debug("omap_hwmod: dt %s[%i] uses hwmod %s\n",
				 np->name, i, oh->name);
			return i;
		}
	}

	return -ENODEV;
}

/**
 * of_dev_hwmod_lookup - look up needed hwmod from dt blob
 * @np: struct device_node *
 * @oh: struct omap_hwmod *
 * @index: index of the entry found
 * @found: struct device_node * found or NULL
 *
 * Parse the dt blob and find out needed hwmod. Recursive function is
 * implemented to take care hierarchical dt blob parsing.
 * Return: Returns 0 on success, -ENODEV when not found.
 */
static int of_dev_hwmod_lookup(struct device_node *np,
			       struct omap_hwmod *oh,
			       int *index,
			       struct device_node **found)
{
	struct device_node *np0 = NULL;
	int res;

	res = of_dev_find_hwmod(np, oh);
	if (res >= 0) {
		*found = np;
		*index = res;
		return 0;
	}

	for_each_child_of_node(np, np0) {
		struct device_node *fc;
		int i;

		res = of_dev_hwmod_lookup(np0, oh, &i, &fc);
		if (res == 0) {
			*found = fc;
			*index = i;
			return 0;
		}
	}

	*found = NULL;
	*index = 0;

	return -ENODEV;
}

/**
 * _init_mpu_rt_base - populate the virtual address for a hwmod
 * @oh: struct omap_hwmod * to locate the virtual address
 * @data: (unused, caller should pass NULL)
 * @index: index of the reg entry iospace in device tree
 * @np: struct device_node * of the IP block's device node in the DT data
 *
 * Cache the virtual address used by the MPU to access this IP block's
 * registers.  This address is needed early so the OCP registers that
 * are part of the device's address space can be ioremapped properly.
 *
 * Returns 0 on success, -EINVAL if an invalid hwmod is passed, and
 * -ENXIO on absent or invalid register target address space.
 */
static int __init _init_mpu_rt_base(struct omap_hwmod *oh, void *data,
				    int index, struct device_node *np)
{
	struct omap_hwmod_addr_space *mem;
	void __iomem *va_start = NULL;

	if (!oh)
		return -EINVAL;

	_save_mpu_port_index(oh);

	if (oh->_int_flags & _HWMOD_NO_MPU_PORT)
		return -ENXIO;

	mem = _find_mpu_rt_addr_space(oh);
	if (!mem) {
		pr_debug("omap_hwmod: %s: no MPU register target found\n",
			 oh->name);

		/* Extract the IO space from device tree blob */
		if (!np)
			return -ENXIO;

		va_start = of_iomap(np, index + oh->mpu_rt_idx);
	} else {
		va_start = ioremap(mem->pa_start, mem->pa_end - mem->pa_start);
	}

	if (!va_start) {
		if (mem)
			pr_err("omap_hwmod: %s: Could not ioremap\n", oh->name);
		else
			pr_err("omap_hwmod: %s: Missing dt reg%i for %s\n",
			       oh->name, index, np->full_name);
		return -ENXIO;
	}

	pr_debug("omap_hwmod: %s: MPU register target at va %p\n",
		 oh->name, va_start);

	oh->_mpu_rt_va = va_start;
	return 0;
}

/**
 * _init - initialize internal data for the hwmod @oh
 * @oh: struct omap_hwmod *
 * @n: (unused)
 *
 * Look up the clocks and the address space used by the MPU to access
 * registers belonging to the hwmod @oh.  @oh must already be
 * registered at this point.  This is the first of two phases for
 * hwmod initialization.  Code called here does not touch any hardware
 * registers, it simply prepares internal data structures.  Returns 0
 * upon success or if the hwmod isn't registered or if the hwmod's
 * address space is not defined, or -EINVAL upon failure.
 */
static int __init _init(struct omap_hwmod *oh, void *data)
{
	int r, index;
	struct device_node *np = NULL;

	if (oh->_state != _HWMOD_STATE_REGISTERED)
		return 0;

	if (of_have_populated_dt()) {
		struct device_node *bus;

		bus = of_find_node_by_name(NULL, "ocp");
		if (!bus)
			return -ENODEV;

		r = of_dev_hwmod_lookup(bus, oh, &index, &np);
		if (r)
			pr_debug("omap_hwmod: %s missing dt data\n", oh->name);
		else if (np && index)
			pr_warn("omap_hwmod: %s using broken dt data from %s\n",
				oh->name, np->name);
	}

	if (oh->class->sysc) {
		r = _init_mpu_rt_base(oh, NULL, index, np);
		if (r < 0) {
			WARN(1, "omap_hwmod: %s: doesn't have mpu register target base\n",
			     oh->name);
			return 0;
		}
	}

	r = _init_clocks(oh, NULL);
	if (r < 0) {
		WARN(1, "omap_hwmod: %s: couldn't init clocks\n", oh->name);
		return -EINVAL;
	}

	if (np) {
		if (of_find_property(np, "ti,no-reset-on-init", NULL))
			oh->flags |= HWMOD_INIT_NO_RESET;
		if (of_find_property(np, "ti,no-idle-on-init", NULL))
			oh->flags |= HWMOD_INIT_NO_IDLE;
	}

	oh->_state = _HWMOD_STATE_INITIALIZED;

	return 0;
}

/**
 * _setup_iclk_autoidle - configure an IP block's interface clocks
 * @oh: struct omap_hwmod *
 *
 * Set up the module's interface clocks.  XXX This function is still mostly
 * a stub; implementing this properly requires iclk autoidle usecounting in
 * the clock code.   No return value.
 */
static void __init _setup_iclk_autoidle(struct omap_hwmod *oh)
{
	struct omap_hwmod_ocp_if *os;
	struct list_head *p;
	int i = 0;
	if (oh->_state != _HWMOD_STATE_INITIALIZED)
		return;

	p = oh->slave_ports.next;

	while (i < oh->slaves_cnt) {
		os = _fetch_next_ocp_if(&p, &i);
		if (!os->_clk)
			continue;

		if (os->flags & OCPIF_SWSUP_IDLE) {
			/* XXX omap_iclk_deny_idle(c); */
		} else {
			/* XXX omap_iclk_allow_idle(c); */
			clk_enable(os->_clk);
		}
	}

	return;
}

/**
 * _setup_reset - reset an IP block during the setup process
 * @oh: struct omap_hwmod *
 *
 * Reset the IP block corresponding to the hwmod @oh during the setup
 * process.  The IP block is first enabled so it can be successfully
 * reset.  Returns 0 upon success or a negative error code upon
 * failure.
 */
static int __init _setup_reset(struct omap_hwmod *oh)
{
	int r;

	if (oh->_state != _HWMOD_STATE_INITIALIZED)
		return -EINVAL;

	if (oh->flags & HWMOD_EXT_OPT_MAIN_CLK)
		return -EPERM;

	if (oh->rst_lines_cnt == 0) {
		r = _enable(oh);
		if (r) {
			pr_warn("omap_hwmod: %s: cannot be enabled for reset (%d)\n",
				oh->name, oh->_state);
			return -EINVAL;
		}
	}

	if (!(oh->flags & HWMOD_INIT_NO_RESET))
		r = _reset(oh);

	return r;
}

/**
 * _setup_postsetup - transition to the appropriate state after _setup
 * @oh: struct omap_hwmod *
 *
 * Place an IP block represented by @oh into a "post-setup" state --
 * either IDLE, ENABLED, or DISABLED.  ("post-setup" simply means that
 * this function is called at the end of _setup().)  The postsetup
 * state for an IP block can be changed by calling
 * omap_hwmod_enter_postsetup_state() early in the boot process,
 * before one of the omap_hwmod_setup*() functions are called for the
 * IP block.
 *
 * The IP block stays in this state until a PM runtime-based driver is
 * loaded for that IP block.  A post-setup state of IDLE is
 * appropriate for almost all IP blocks with runtime PM-enabled
 * drivers, since those drivers are able to enable the IP block.  A
 * post-setup state of ENABLED is appropriate for kernels with PM
 * runtime disabled.  The DISABLED state is appropriate for unusual IP
 * blocks such as the MPU WDTIMER on kernels without WDTIMER drivers
 * included, since the WDTIMER starts running on reset and will reset
 * the MPU if left active.
 *
 * This post-setup mechanism is deprecated.  Once all of the OMAP
 * drivers have been converted to use PM runtime, and all of the IP
 * block data and interconnect data is available to the hwmod code, it
 * should be possible to replace this mechanism with a "lazy reset"
 * arrangement.  In a "lazy reset" setup, each IP block is enabled
 * when the driver first probes, then all remaining IP blocks without
 * drivers are either shut down or enabled after the drivers have
 * loaded.  However, this cannot take place until the above
 * preconditions have been met, since otherwise the late reset code
 * has no way of knowing which IP blocks are in use by drivers, and
 * which ones are unused.
 *
 * No return value.
 */
static void __init _setup_postsetup(struct omap_hwmod *oh)
{
	u8 postsetup_state;

	if (oh->rst_lines_cnt > 0)
		return;

	postsetup_state = oh->_postsetup_state;
	if (postsetup_state == _HWMOD_STATE_UNKNOWN)
		postsetup_state = _HWMOD_STATE_ENABLED;

	/*
	 * XXX HWMOD_INIT_NO_IDLE does not belong in hwmod data -
	 * it should be set by the core code as a runtime flag during startup
	 */
	if ((oh->flags & HWMOD_INIT_NO_IDLE) &&
	    (postsetup_state == _HWMOD_STATE_IDLE)) {
		oh->_int_flags |= _HWMOD_SKIP_ENABLE;
		postsetup_state = _HWMOD_STATE_ENABLED;
	}

	if (postsetup_state == _HWMOD_STATE_IDLE)
		_idle(oh);
	else if (postsetup_state == _HWMOD_STATE_DISABLED)
		_shutdown(oh);
	else if (postsetup_state != _HWMOD_STATE_ENABLED)
		WARN(1, "hwmod: %s: unknown postsetup state %d! defaulting to enabled\n",
		     oh->name, postsetup_state);

	return;
}

/**
 * _setup - prepare IP block hardware for use
 * @oh: struct omap_hwmod *
 * @n: (unused, pass NULL)
 *
 * Configure the IP block represented by @oh.  This may include
 * enabling the IP block, resetting it, and placing it into a
 * post-setup state, depending on the type of IP block and applicable
 * flags.  IP blocks are reset to prevent any previous configuration
 * by the bootloader or previous operating system from interfering
 * with power management or other parts of the system.  The reset can
 * be avoided; see omap_hwmod_no_setup_reset().  This is the second of
 * two phases for hwmod initialization.  Code called here generally
 * affects the IP block hardware, or system integration hardware
 * associated with the IP block.  Returns 0.
 */
static int __init _setup(struct omap_hwmod *oh, void *data)
{
	if (oh->_state != _HWMOD_STATE_INITIALIZED)
		return 0;

	_setup_iclk_autoidle(oh);

	if (!_setup_reset(oh))
		_setup_postsetup(oh);

	return 0;
}

/**
 * _register - register a struct omap_hwmod
 * @oh: struct omap_hwmod *
 *
 * Registers the omap_hwmod @oh.  Returns -EEXIST if an omap_hwmod
 * already has been registered by the same name; -EINVAL if the
 * omap_hwmod is in the wrong state, if @oh is NULL, if the
 * omap_hwmod's class field is NULL; if the omap_hwmod is missing a
 * name, or if the omap_hwmod's class is missing a name; or 0 upon
 * success.
 *
 * XXX The data should be copied into bootmem, so the original data
 * should be marked __initdata and freed after init.  This would allow
 * unneeded omap_hwmods to be freed on multi-OMAP configurations.  Note
 * that the copy process would be relatively complex due to the large number
 * of substructures.
 */
static int __init _register(struct omap_hwmod *oh)
{
	if (!oh || !oh->name || !oh->class || !oh->class->name ||
	    (oh->_state != _HWMOD_STATE_UNKNOWN))
		return -EINVAL;

	pr_debug("omap_hwmod: %s: registering\n", oh->name);

	if (_lookup(oh->name))
		return -EEXIST;

	list_add_tail(&oh->node, &omap_hwmod_list);

	INIT_LIST_HEAD(&oh->master_ports);
	INIT_LIST_HEAD(&oh->slave_ports);
	spin_lock_init(&oh->_lock);

	oh->_state = _HWMOD_STATE_REGISTERED;

	/*
	 * XXX Rather than doing a strcmp(), this should test a flag
	 * set in the hwmod data, inserted by the autogenerator code.
	 */
	if (!strcmp(oh->name, MPU_INITIATOR_NAME))
		mpu_oh = oh;

	return 0;
}

/**
 * _alloc_links - return allocated memory for hwmod links
 * @ml: pointer to a struct omap_hwmod_link * for the master link
 * @sl: pointer to a struct omap_hwmod_link * for the slave link
 *
 * Return pointers to two struct omap_hwmod_link records, via the
 * addresses pointed to by @ml and @sl.  Will first attempt to return
 * memory allocated as part of a large initial block, but if that has
 * been exhausted, will allocate memory itself.  Since ideally this
 * second allocation path will never occur, the number of these
 * 'supplemental' allocations will be logged when debugging is
 * enabled.  Returns 0.
 */
static int __init _alloc_links(struct omap_hwmod_link **ml,
			       struct omap_hwmod_link **sl)
{
	unsigned int sz;

	if ((free_ls + LINKS_PER_OCP_IF) <= max_ls) {
		*ml = &linkspace[free_ls++];
		*sl = &linkspace[free_ls++];
		return 0;
	}

	sz = sizeof(struct omap_hwmod_link) * LINKS_PER_OCP_IF;

	*sl = NULL;
	*ml = memblock_virt_alloc(sz, 0);

	*sl = (void *)(*ml) + sizeof(struct omap_hwmod_link);

	ls_supp++;
	pr_debug("omap_hwmod: supplemental link allocations needed: %d\n",
		 ls_supp * LINKS_PER_OCP_IF);

	return 0;
};

/**
 * _add_link - add an interconnect between two IP blocks
 * @oi: pointer to a struct omap_hwmod_ocp_if record
 *
 * Add struct omap_hwmod_link records connecting the master IP block
 * specified in @oi->master to @oi, and connecting the slave IP block
 * specified in @oi->slave to @oi.  This code is assumed to run before
 * preemption or SMP has been enabled, thus avoiding the need for
 * locking in this code.  Changes to this assumption will require
 * additional locking.  Returns 0.
 */
static int __init _add_link(struct omap_hwmod_ocp_if *oi)
{
	struct omap_hwmod_link *ml, *sl;

	pr_debug("omap_hwmod: %s -> %s: adding link\n", oi->master->name,
		 oi->slave->name);

	_alloc_links(&ml, &sl);

	ml->ocp_if = oi;
	INIT_LIST_HEAD(&ml->node);
	list_add(&ml->node, &oi->master->master_ports);
	oi->master->masters_cnt++;

	sl->ocp_if = oi;
	INIT_LIST_HEAD(&sl->node);
	list_add(&sl->node, &oi->slave->slave_ports);
	oi->slave->slaves_cnt++;

	return 0;
}

/**
 * _register_link - register a struct omap_hwmod_ocp_if
 * @oi: struct omap_hwmod_ocp_if *
 *
 * Registers the omap_hwmod_ocp_if record @oi.  Returns -EEXIST if it
 * has already been registered; -EINVAL if @oi is NULL or if the
 * record pointed to by @oi is missing required fields; or 0 upon
 * success.
 *
 * XXX The data should be copied into bootmem, so the original data
 * should be marked __initdata and freed after init.  This would allow
 * unneeded omap_hwmods to be freed on multi-OMAP configurations.
 */
static int __init _register_link(struct omap_hwmod_ocp_if *oi)
{
	if (!oi || !oi->master || !oi->slave || !oi->user)
		return -EINVAL;

	if (oi->_int_flags & _OCPIF_INT_FLAGS_REGISTERED)
		return -EEXIST;

	pr_debug("omap_hwmod: registering link from %s to %s\n",
		 oi->master->name, oi->slave->name);

	/*
	 * Register the connected hwmods, if they haven't been
	 * registered already
	 */
	if (oi->master->_state != _HWMOD_STATE_REGISTERED)
		_register(oi->master);

	if (oi->slave->_state != _HWMOD_STATE_REGISTERED)
		_register(oi->slave);

	_add_link(oi);

	oi->_int_flags |= _OCPIF_INT_FLAGS_REGISTERED;

	return 0;
}

/**
 * _alloc_linkspace - allocate large block of hwmod links
 * @ois: pointer to an array of struct omap_hwmod_ocp_if records to count
 *
 * Allocate a large block of struct omap_hwmod_link records.  This
 * improves boot time significantly by avoiding the need to allocate
 * individual records one by one.  If the number of records to
 * allocate in the block hasn't been manually specified, this function
 * will count the number of struct omap_hwmod_ocp_if records in @ois
 * and use that to determine the allocation size.  For SoC families
 * that require multiple list registrations, such as OMAP3xxx, this
 * estimation process isn't optimal, so manual estimation is advised
 * in those cases.  Returns -EEXIST if the allocation has already occurred
 * or 0 upon success.
 */
static int __init _alloc_linkspace(struct omap_hwmod_ocp_if **ois)
{
	unsigned int i = 0;
	unsigned int sz;

	if (linkspace) {
		WARN(1, "linkspace already allocated\n");
		return -EEXIST;
	}

	if (max_ls == 0)
		while (ois[i++])
			max_ls += LINKS_PER_OCP_IF;

	sz = sizeof(struct omap_hwmod_link) * max_ls;

	pr_debug("omap_hwmod: %s: allocating %d byte linkspace (%d links)\n",
		 __func__, sz, max_ls);

	linkspace = memblock_virt_alloc(sz, 0);

	return 0;
}

/* Static functions intended only for use in soc_ops field function pointers */

/**
 * _omap2xxx_wait_target_ready - wait for a module to leave slave idle
 * @oh: struct omap_hwmod *
 *
 * Wait for a module @oh to leave slave idle.  Returns 0 if the module
 * does not have an IDLEST bit or if the module successfully leaves
 * slave idle; otherwise, pass along the return value of the
 * appropriate *_cm*_wait_module_ready() function.
 */
static int _omap2xxx_wait_target_ready(struct omap_hwmod *oh)
{
	if (!oh)
		return -EINVAL;

	if (oh->flags & HWMOD_NO_IDLEST)
		return 0;

	if (!_find_mpu_rt_port(oh))
		return 0;

	/* XXX check module SIDLEMODE, hardreset status, enabled clocks */

	return omap2xxx_cm_wait_module_ready(oh->prcm.omap2.module_offs,
					     oh->prcm.omap2.idlest_reg_id,
					     oh->prcm.omap2.idlest_idle_bit);
}

/**
 * _omap3xxx_wait_target_ready - wait for a module to leave slave idle
 * @oh: struct omap_hwmod *
 *
 * Wait for a module @oh to leave slave idle.  Returns 0 if the module
 * does not have an IDLEST bit or if the module successfully leaves
 * slave idle; otherwise, pass along the return value of the
 * appropriate *_cm*_wait_module_ready() function.
 */
static int _omap3xxx_wait_target_ready(struct omap_hwmod *oh)
{
	if (!oh)
		return -EINVAL;

	if (oh->flags & HWMOD_NO_IDLEST)
		return 0;

	if (!_find_mpu_rt_port(oh))
		return 0;

	/* XXX check module SIDLEMODE, hardreset status, enabled clocks */

	return omap3xxx_cm_wait_module_ready(oh->prcm.omap2.module_offs,
					     oh->prcm.omap2.idlest_reg_id,
					     oh->prcm.omap2.idlest_idle_bit);
}

/**
 * _omap4_wait_target_ready - wait for a module to leave slave idle
 * @oh: struct omap_hwmod *
 *
 * Wait for a module @oh to leave slave idle.  Returns 0 if the module
 * does not have an IDLEST bit or if the module successfully leaves
 * slave idle; otherwise, pass along the return value of the
 * appropriate *_cm*_wait_module_ready() function.
 */
static int _omap4_wait_target_ready(struct omap_hwmod *oh)
{
	if (!oh)
		return -EINVAL;

	if (oh->flags & HWMOD_NO_IDLEST || !oh->clkdm)
		return 0;

	if (!_find_mpu_rt_port(oh))
		return 0;

	/* XXX check module SIDLEMODE, hardreset status */

	return omap4_cminst_wait_module_ready(oh->clkdm->prcm_partition,
					      oh->clkdm->cm_inst,
					      oh->clkdm->clkdm_offs,
					      oh->prcm.omap4.clkctrl_offs);
}

/**
 * _am33xx_wait_target_ready - wait for a module to leave slave idle
 * @oh: struct omap_hwmod *
 *
 * Wait for a module @oh to leave slave idle.  Returns 0 if the module
 * does not have an IDLEST bit or if the module successfully leaves
 * slave idle; otherwise, pass along the return value of the
 * appropriate *_cm*_wait_module_ready() function.
 */
static int _am33xx_wait_target_ready(struct omap_hwmod *oh)
{
	if (!oh || !oh->clkdm)
		return -EINVAL;

	if (oh->flags & HWMOD_NO_IDLEST)
		return 0;

	if (!_find_mpu_rt_port(oh))
		return 0;

	/* XXX check module SIDLEMODE, hardreset status */

	return am33xx_cm_wait_module_ready(oh->clkdm->cm_inst,
					      oh->clkdm->clkdm_offs,
					      oh->prcm.omap4.clkctrl_offs);
}

/**
 * _omap2_assert_hardreset - call OMAP2 PRM hardreset fn with hwmod args
 * @oh: struct omap_hwmod * to assert hardreset
 * @ohri: hardreset line data
 *
 * Call omap2_prm_assert_hardreset() with parameters extracted from
 * the hwmod @oh and the hardreset line data @ohri.  Only intended for
 * use as an soc_ops function pointer.  Passes along the return value
 * from omap2_prm_assert_hardreset().  XXX This function is scheduled
 * for removal when the PRM code is moved into drivers/.
 */
static int _omap2_assert_hardreset(struct omap_hwmod *oh,
				   struct omap_hwmod_rst_info *ohri)
{
	return omap2_prm_assert_hardreset(oh->prcm.omap2.module_offs,
					  ohri->rst_shift);
}

/**
 * _omap2_deassert_hardreset - call OMAP2 PRM hardreset fn with hwmod args
 * @oh: struct omap_hwmod * to deassert hardreset
 * @ohri: hardreset line data
 *
 * Call omap2_prm_deassert_hardreset() with parameters extracted from
 * the hwmod @oh and the hardreset line data @ohri.  Only intended for
 * use as an soc_ops function pointer.  Passes along the return value
 * from omap2_prm_deassert_hardreset().  XXX This function is
 * scheduled for removal when the PRM code is moved into drivers/.
 */
static int _omap2_deassert_hardreset(struct omap_hwmod *oh,
				     struct omap_hwmod_rst_info *ohri)
{
	return omap2_prm_deassert_hardreset(oh->prcm.omap2.module_offs,
					    ohri->rst_shift,
					    ohri->st_shift);
}

/**
 * _omap2_is_hardreset_asserted - call OMAP2 PRM hardreset fn with hwmod args
 * @oh: struct omap_hwmod * to test hardreset
 * @ohri: hardreset line data
 *
 * Call omap2_prm_is_hardreset_asserted() with parameters extracted
 * from the hwmod @oh and the hardreset line data @ohri.  Only
 * intended for use as an soc_ops function pointer.  Passes along the
 * return value from omap2_prm_is_hardreset_asserted().  XXX This
 * function is scheduled for removal when the PRM code is moved into
 * drivers/.
 */
static int _omap2_is_hardreset_asserted(struct omap_hwmod *oh,
					struct omap_hwmod_rst_info *ohri)
{
	return omap2_prm_is_hardreset_asserted(oh->prcm.omap2.module_offs,
					       ohri->st_shift);
}

/**
 * _omap4_assert_hardreset - call OMAP4 PRM hardreset fn with hwmod args
 * @oh: struct omap_hwmod * to assert hardreset
 * @ohri: hardreset line data
 *
 * Call omap4_prminst_assert_hardreset() with parameters extracted
 * from the hwmod @oh and the hardreset line data @ohri.  Only
 * intended for use as an soc_ops function pointer.  Passes along the
 * return value from omap4_prminst_assert_hardreset().  XXX This
 * function is scheduled for removal when the PRM code is moved into
 * drivers/.
 */
static int _omap4_assert_hardreset(struct omap_hwmod *oh,
				   struct omap_hwmod_rst_info *ohri)
{
	if (!oh->clkdm)
		return -EINVAL;

	return omap4_prminst_assert_hardreset(ohri->rst_shift,
				oh->clkdm->pwrdm.ptr->prcm_partition,
				oh->clkdm->pwrdm.ptr->prcm_offs,
				oh->prcm.omap4.rstctrl_offs);
}

/**
 * _omap4_deassert_hardreset - call OMAP4 PRM hardreset fn with hwmod args
 * @oh: struct omap_hwmod * to deassert hardreset
 * @ohri: hardreset line data
 *
 * Call omap4_prminst_deassert_hardreset() with parameters extracted
 * from the hwmod @oh and the hardreset line data @ohri.  Only
 * intended for use as an soc_ops function pointer.  Passes along the
 * return value from omap4_prminst_deassert_hardreset().  XXX This
 * function is scheduled for removal when the PRM code is moved into
 * drivers/.
 */
static int _omap4_deassert_hardreset(struct omap_hwmod *oh,
				     struct omap_hwmod_rst_info *ohri)
{
	if (!oh->clkdm)
		return -EINVAL;

	if (ohri->st_shift)
		pr_err("omap_hwmod: %s: %s: hwmod data error: OMAP4 does not support st_shift\n",
		       oh->name, ohri->name);
	return omap4_prminst_deassert_hardreset(ohri->rst_shift,
				oh->clkdm->pwrdm.ptr->prcm_partition,
				oh->clkdm->pwrdm.ptr->prcm_offs,
				oh->prcm.omap4.rstctrl_offs);
}

/**
 * _omap4_is_hardreset_asserted - call OMAP4 PRM hardreset fn with hwmod args
 * @oh: struct omap_hwmod * to test hardreset
 * @ohri: hardreset line data
 *
 * Call omap4_prminst_is_hardreset_asserted() with parameters
 * extracted from the hwmod @oh and the hardreset line data @ohri.
 * Only intended for use as an soc_ops function pointer.  Passes along
 * the return value from omap4_prminst_is_hardreset_asserted().  XXX
 * This function is scheduled for removal when the PRM code is moved
 * into drivers/.
 */
static int _omap4_is_hardreset_asserted(struct omap_hwmod *oh,
					struct omap_hwmod_rst_info *ohri)
{
	if (!oh->clkdm)
		return -EINVAL;

	return omap4_prminst_is_hardreset_asserted(ohri->rst_shift,
				oh->clkdm->pwrdm.ptr->prcm_partition,
				oh->clkdm->pwrdm.ptr->prcm_offs,
				oh->prcm.omap4.rstctrl_offs);
}

/**
 * _am33xx_assert_hardreset - call AM33XX PRM hardreset fn with hwmod args
 * @oh: struct omap_hwmod * to assert hardreset
 * @ohri: hardreset line data
 *
 * Call am33xx_prminst_assert_hardreset() with parameters extracted
 * from the hwmod @oh and the hardreset line data @ohri.  Only
 * intended for use as an soc_ops function pointer.  Passes along the
 * return value from am33xx_prminst_assert_hardreset().  XXX This
 * function is scheduled for removal when the PRM code is moved into
 * drivers/.
 */
static int _am33xx_assert_hardreset(struct omap_hwmod *oh,
				   struct omap_hwmod_rst_info *ohri)

{
	return am33xx_prm_assert_hardreset(ohri->rst_shift,
				oh->clkdm->pwrdm.ptr->prcm_offs,
				oh->prcm.omap4.rstctrl_offs);
}

/**
 * _am33xx_deassert_hardreset - call AM33XX PRM hardreset fn with hwmod args
 * @oh: struct omap_hwmod * to deassert hardreset
 * @ohri: hardreset line data
 *
 * Call am33xx_prminst_deassert_hardreset() with parameters extracted
 * from the hwmod @oh and the hardreset line data @ohri.  Only
 * intended for use as an soc_ops function pointer.  Passes along the
 * return value from am33xx_prminst_deassert_hardreset().  XXX This
 * function is scheduled for removal when the PRM code is moved into
 * drivers/.
 */
static int _am33xx_deassert_hardreset(struct omap_hwmod *oh,
				     struct omap_hwmod_rst_info *ohri)
{
	return am33xx_prm_deassert_hardreset(ohri->rst_shift,
				ohri->st_shift,
				oh->clkdm->pwrdm.ptr->prcm_offs,
				oh->prcm.omap4.rstctrl_offs,
				oh->prcm.omap4.rstst_offs);
}

/**
 * _am33xx_is_hardreset_asserted - call AM33XX PRM hardreset fn with hwmod args
 * @oh: struct omap_hwmod * to test hardreset
 * @ohri: hardreset line data
 *
 * Call am33xx_prminst_is_hardreset_asserted() with parameters
 * extracted from the hwmod @oh and the hardreset line data @ohri.
 * Only intended for use as an soc_ops function pointer.  Passes along
 * the return value from am33xx_prminst_is_hardreset_asserted().  XXX
 * This function is scheduled for removal when the PRM code is moved
 * into drivers/.
 */
static int _am33xx_is_hardreset_asserted(struct omap_hwmod *oh,
					struct omap_hwmod_rst_info *ohri)
{
	return am33xx_prm_is_hardreset_asserted(ohri->rst_shift,
				oh->clkdm->pwrdm.ptr->prcm_offs,
				oh->prcm.omap4.rstctrl_offs);
}

/* Public functions */

u32 omap_hwmod_read(struct omap_hwmod *oh, u16 reg_offs)
{
	if (oh->flags & HWMOD_16BIT_REG)
		return readw_relaxed(oh->_mpu_rt_va + reg_offs);
	else
		return readl_relaxed(oh->_mpu_rt_va + reg_offs);
}

void omap_hwmod_write(u32 v, struct omap_hwmod *oh, u16 reg_offs)
{
	if (oh->flags & HWMOD_16BIT_REG)
		writew_relaxed(v, oh->_mpu_rt_va + reg_offs);
	else
		writel_relaxed(v, oh->_mpu_rt_va + reg_offs);
}

/**
 * omap_hwmod_softreset - reset a module via SYSCONFIG.SOFTRESET bit
 * @oh: struct omap_hwmod *
 *
 * This is a public function exposed to drivers. Some drivers may need to do
 * some settings before and after resetting the device.  Those drivers after
 * doing the necessary settings could use this function to start a reset by
 * setting the SYSCONFIG.SOFTRESET bit.
 */
int omap_hwmod_softreset(struct omap_hwmod *oh)
{
	u32 v;
	int ret;

	if (!oh || !(oh->_sysc_cache))
		return -EINVAL;

	v = oh->_sysc_cache;
	ret = _set_softreset(oh, &v);
	if (ret)
		goto error;
	_write_sysconfig(v, oh);

	ret = _clear_softreset(oh, &v);
	if (ret)
		goto error;
	_write_sysconfig(v, oh);

error:
	return ret;
}

/**
 * omap_hwmod_lookup - look up a registered omap_hwmod by name
 * @name: name of the omap_hwmod to look up
 *
 * Given a @name of an omap_hwmod, return a pointer to the registered
 * struct omap_hwmod *, or NULL upon error.
 */
struct omap_hwmod *omap_hwmod_lookup(const char *name)
{
	struct omap_hwmod *oh;

	if (!name)
		return NULL;

	oh = _lookup(name);

	return oh;
}

/**
 * omap_hwmod_for_each - call function for each registered omap_hwmod
 * @fn: pointer to a callback function
 * @data: void * data to pass to callback function
 *
 * Call @fn for each registered omap_hwmod, passing @data to each
 * function.  @fn must return 0 for success or any other value for
 * failure.  If @fn returns non-zero, the iteration across omap_hwmods
 * will stop and the non-zero return value will be passed to the
 * caller of omap_hwmod_for_each().  @fn is called with
 * omap_hwmod_for_each() held.
 */
int omap_hwmod_for_each(int (*fn)(struct omap_hwmod *oh, void *data),
			void *data)
{
	struct omap_hwmod *temp_oh;
	int ret = 0;

	if (!fn)
		return -EINVAL;

	list_for_each_entry(temp_oh, &omap_hwmod_list, node) {
		ret = (*fn)(temp_oh, data);
		if (ret)
			break;
	}

	return ret;
}

/**
 * omap_hwmod_register_links - register an array of hwmod links
 * @ois: pointer to an array of omap_hwmod_ocp_if to register
 *
 * Intended to be called early in boot before the clock framework is
 * initialized.  If @ois is not null, will register all omap_hwmods
 * listed in @ois that are valid for this chip.  Returns -EINVAL if
 * omap_hwmod_init() hasn't been called before calling this function,
 * -ENOMEM if the link memory area can't be allocated, or 0 upon
 * success.
 */
int __init omap_hwmod_register_links(struct omap_hwmod_ocp_if **ois)
{
	int r, i;

	if (!inited)
		return -EINVAL;

	if (!ois)
		return 0;

	if (ois[0] == NULL) /* Empty list */
		return 0;

	if (!linkspace) {
		if (_alloc_linkspace(ois)) {
			pr_err("omap_hwmod: could not allocate link space\n");
			return -ENOMEM;
		}
	}

	i = 0;
	do {
		r = _register_link(ois[i]);
		WARN(r && r != -EEXIST,
		     "omap_hwmod: _register_link(%s -> %s) returned %d\n",
		     ois[i]->master->name, ois[i]->slave->name, r);
	} while (ois[++i]);

	return 0;
}

/**
 * _ensure_mpu_hwmod_is_setup - ensure the MPU SS hwmod is init'ed and set up
 * @oh: pointer to the hwmod currently being set up (usually not the MPU)
 *
 * If the hwmod data corresponding to the MPU subsystem IP block
 * hasn't been initialized and set up yet, do so now.  This must be
 * done first since sleep dependencies may be added from other hwmods
 * to the MPU.  Intended to be called only by omap_hwmod_setup*().  No
 * return value.
 */
static void __init _ensure_mpu_hwmod_is_setup(struct omap_hwmod *oh)
{
	if (!mpu_oh || mpu_oh->_state == _HWMOD_STATE_UNKNOWN)
		pr_err("omap_hwmod: %s: MPU initiator hwmod %s not yet registered\n",
		       __func__, MPU_INITIATOR_NAME);
	else if (mpu_oh->_state == _HWMOD_STATE_REGISTERED && oh != mpu_oh)
		omap_hwmod_setup_one(MPU_INITIATOR_NAME);
}

/**
 * omap_hwmod_setup_one - set up a single hwmod
 * @oh_name: const char * name of the already-registered hwmod to set up
 *
 * Initialize and set up a single hwmod.  Intended to be used for a
 * small number of early devices, such as the timer IP blocks used for
 * the scheduler clock.  Must be called after omap2_clk_init().
 * Resolves the struct clk names to struct clk pointers for each
 * registered omap_hwmod.  Also calls _setup() on each hwmod.  Returns
 * -EINVAL upon error or 0 upon success.
 */
int __init omap_hwmod_setup_one(const char *oh_name)
{
	struct omap_hwmod *oh;

	pr_debug("omap_hwmod: %s: %s\n", oh_name, __func__);

	oh = _lookup(oh_name);
	if (!oh) {
		WARN(1, "omap_hwmod: %s: hwmod not yet registered\n", oh_name);
		return -EINVAL;
	}

	_ensure_mpu_hwmod_is_setup(oh);

	_init(oh, NULL);
	_setup(oh, NULL);

	return 0;
}

/**
 * omap_hwmod_setup_all - set up all registered IP blocks
 *
 * Initialize and set up all IP blocks registered with the hwmod code.
 * Must be called after omap2_clk_init().  Resolves the struct clk
 * names to struct clk pointers for each registered omap_hwmod.  Also
 * calls _setup() on each hwmod.  Returns 0 upon success.
 */
static int __init omap_hwmod_setup_all(void)
{
	_ensure_mpu_hwmod_is_setup(NULL);

	omap_hwmod_for_each(_init, NULL);
	omap_hwmod_for_each(_setup, NULL);

	return 0;
}
omap_core_initcall(omap_hwmod_setup_all);

/**
 * omap_hwmod_enable - enable an omap_hwmod
 * @oh: struct omap_hwmod *
 *
 * Enable an omap_hwmod @oh.  Intended to be called by omap_device_enable().
 * Returns -EINVAL on error or passes along the return value from _enable().
 */
int omap_hwmod_enable(struct omap_hwmod *oh)
{
	int r;
	unsigned long flags;

	if (!oh)
		return -EINVAL;

	spin_lock_irqsave(&oh->_lock, flags);
	r = _enable(oh);
	spin_unlock_irqrestore(&oh->_lock, flags);

	return r;
}

/**
 * omap_hwmod_idle - idle an omap_hwmod
 * @oh: struct omap_hwmod *
 *
 * Idle an omap_hwmod @oh.  Intended to be called by omap_device_idle().
 * Returns -EINVAL on error or passes along the return value from _idle().
 */
int omap_hwmod_idle(struct omap_hwmod *oh)
{
	unsigned long flags;

	if (!oh)
		return -EINVAL;

	spin_lock_irqsave(&oh->_lock, flags);
	_idle(oh);
	spin_unlock_irqrestore(&oh->_lock, flags);

	return 0;
}

/**
 * omap_hwmod_shutdown - shutdown an omap_hwmod
 * @oh: struct omap_hwmod *
 *
 * Shutdown an omap_hwmod @oh.  Intended to be called by
 * omap_device_shutdown().  Returns -EINVAL on error or passes along
 * the return value from _shutdown().
 */
int omap_hwmod_shutdown(struct omap_hwmod *oh)
{
	unsigned long flags;

	if (!oh)
		return -EINVAL;

	spin_lock_irqsave(&oh->_lock, flags);
	_shutdown(oh);
	spin_unlock_irqrestore(&oh->_lock, flags);

	return 0;
}

/**
 * omap_hwmod_enable_clocks - enable main_clk, all interface clocks
 * @oh: struct omap_hwmod *oh
 *
 * Intended to be called by the omap_device code.
 */
int omap_hwmod_enable_clocks(struct omap_hwmod *oh)
{
	unsigned long flags;

	spin_lock_irqsave(&oh->_lock, flags);
	_enable_clocks(oh);
	spin_unlock_irqrestore(&oh->_lock, flags);

	return 0;
}

/**
 * omap_hwmod_disable_clocks - disable main_clk, all interface clocks
 * @oh: struct omap_hwmod *oh
 *
 * Intended to be called by the omap_device code.
 */
int omap_hwmod_disable_clocks(struct omap_hwmod *oh)
{
	unsigned long flags;

	spin_lock_irqsave(&oh->_lock, flags);
	_disable_clocks(oh);
	spin_unlock_irqrestore(&oh->_lock, flags);

	return 0;
}

/**
 * omap_hwmod_ocp_barrier - wait for posted writes against the hwmod to complete
 * @oh: struct omap_hwmod *oh
 *
 * Intended to be called by drivers and core code when all posted
 * writes to a device must complete before continuing further
 * execution (for example, after clearing some device IRQSTATUS
 * register bits)
 *
 * XXX what about targets with multiple OCP threads?
 */
void omap_hwmod_ocp_barrier(struct omap_hwmod *oh)
{
	BUG_ON(!oh);

	if (!oh->class->sysc || !oh->class->sysc->sysc_flags) {
		WARN(1, "omap_device: %s: OCP barrier impossible due to device configuration\n",
			oh->name);
		return;
	}

	/*
	 * Forces posted writes to complete on the OCP thread handling
	 * register writes
	 */
	omap_hwmod_read(oh, oh->class->sysc->sysc_offs);
}

/**
 * omap_hwmod_reset - reset the hwmod
 * @oh: struct omap_hwmod *
 *
 * Under some conditions, a driver may wish to reset the entire device.
 * Called from omap_device code.  Returns -EINVAL on error or passes along
 * the return value from _reset().
 */
int omap_hwmod_reset(struct omap_hwmod *oh)
{
	int r;
	unsigned long flags;

	if (!oh)
		return -EINVAL;

	spin_lock_irqsave(&oh->_lock, flags);
	r = _reset(oh);
	spin_unlock_irqrestore(&oh->_lock, flags);

	return r;
}

/*
 * IP block data retrieval functions
 */

/**
 * omap_hwmod_count_resources - count number of struct resources needed by hwmod
 * @oh: struct omap_hwmod *
 * @flags: Type of resources to include when counting (IRQ/DMA/MEM)
 *
 * Count the number of struct resource array elements necessary to
 * contain omap_hwmod @oh resources.  Intended to be called by code
 * that registers omap_devices.  Intended to be used to determine the
 * size of a dynamically-allocated struct resource array, before
 * calling omap_hwmod_fill_resources().  Returns the number of struct
 * resource array elements needed.
 *
 * XXX This code is not optimized.  It could attempt to merge adjacent
 * resource IDs.
 *
 */
int omap_hwmod_count_resources(struct omap_hwmod *oh, unsigned long flags)
{
	int ret = 0;

	if (flags & IORESOURCE_IRQ)
		ret += _count_mpu_irqs(oh);

	if (flags & IORESOURCE_DMA)
		ret += _count_sdma_reqs(oh);

	if (flags & IORESOURCE_MEM) {
		int i = 0;
		struct omap_hwmod_ocp_if *os;
		struct list_head *p = oh->slave_ports.next;

		while (i < oh->slaves_cnt) {
			os = _fetch_next_ocp_if(&p, &i);
			ret += _count_ocp_if_addr_spaces(os);
		}
	}

	return ret;
}

/**
 * omap_hwmod_fill_resources - fill struct resource array with hwmod data
 * @oh: struct omap_hwmod *
 * @res: pointer to the first element of an array of struct resource to fill
 *
 * Fill the struct resource array @res with resource data from the
 * omap_hwmod @oh.  Intended to be called by code that registers
 * omap_devices.  See also omap_hwmod_count_resources().  Returns the
 * number of array elements filled.
 */
int omap_hwmod_fill_resources(struct omap_hwmod *oh, struct resource *res)
{
	struct omap_hwmod_ocp_if *os;
	struct list_head *p;
	int i, j, mpu_irqs_cnt, sdma_reqs_cnt, addr_cnt;
	int r = 0;

	/* For each IRQ, DMA, memory area, fill in array.*/

	mpu_irqs_cnt = _count_mpu_irqs(oh);
	for (i = 0; i < mpu_irqs_cnt; i++) {
		(res + r)->name = (oh->mpu_irqs + i)->name;
		(res + r)->start = (oh->mpu_irqs + i)->irq;
		(res + r)->end = (oh->mpu_irqs + i)->irq;
		(res + r)->flags = IORESOURCE_IRQ;
		r++;
	}

	sdma_reqs_cnt = _count_sdma_reqs(oh);
	for (i = 0; i < sdma_reqs_cnt; i++) {
		(res + r)->name = (oh->sdma_reqs + i)->name;
		(res + r)->start = (oh->sdma_reqs + i)->dma_req;
		(res + r)->end = (oh->sdma_reqs + i)->dma_req;
		(res + r)->flags = IORESOURCE_DMA;
		r++;
	}

	p = oh->slave_ports.next;

	i = 0;
	while (i < oh->slaves_cnt) {
		os = _fetch_next_ocp_if(&p, &i);
		addr_cnt = _count_ocp_if_addr_spaces(os);

		for (j = 0; j < addr_cnt; j++) {
			(res + r)->name = (os->addr + j)->name;
			(res + r)->start = (os->addr + j)->pa_start;
			(res + r)->end = (os->addr + j)->pa_end;
			(res + r)->flags = IORESOURCE_MEM;
			r++;
		}
	}

	return r;
}

/**
 * omap_hwmod_fill_dma_resources - fill struct resource array with dma data
 * @oh: struct omap_hwmod *
 * @res: pointer to the array of struct resource to fill
 *
 * Fill the struct resource array @res with dma resource data from the
 * omap_hwmod @oh.  Intended to be called by code that registers
 * omap_devices.  See also omap_hwmod_count_resources().  Returns the
 * number of array elements filled.
 */
int omap_hwmod_fill_dma_resources(struct omap_hwmod *oh, struct resource *res)
{
	int i, sdma_reqs_cnt;
	int r = 0;

	sdma_reqs_cnt = _count_sdma_reqs(oh);
	for (i = 0; i < sdma_reqs_cnt; i++) {
		(res + r)->name = (oh->sdma_reqs + i)->name;
		(res + r)->start = (oh->sdma_reqs + i)->dma_req;
		(res + r)->end = (oh->sdma_reqs + i)->dma_req;
		(res + r)->flags = IORESOURCE_DMA;
		r++;
	}

	return r;
}

/**
 * omap_hwmod_get_resource_byname - fetch IP block integration data by name
 * @oh: struct omap_hwmod * to operate on
 * @type: one of the IORESOURCE_* constants from include/linux/ioport.h
 * @name: pointer to the name of the data to fetch (optional)
 * @rsrc: pointer to a struct resource, allocated by the caller
 *
 * Retrieve MPU IRQ, SDMA request line, or address space start/end
 * data for the IP block pointed to by @oh.  The data will be filled
 * into a struct resource record pointed to by @rsrc.  The struct
 * resource must be allocated by the caller.  When @name is non-null,
 * the data associated with the matching entry in the IRQ/SDMA/address
 * space hwmod data arrays will be returned.  If @name is null, the
 * first array entry will be returned.  Data order is not meaningful
 * in hwmod data, so callers are strongly encouraged to use a non-null
 * @name whenever possible to avoid unpredictable effects if hwmod
 * data is later added that causes data ordering to change.  This
 * function is only intended for use by OMAP core code.  Device
 * drivers should not call this function - the appropriate bus-related
 * data accessor functions should be used instead.  Returns 0 upon
 * success or a negative error code upon error.
 */
int omap_hwmod_get_resource_byname(struct omap_hwmod *oh, unsigned int type,
				   const char *name, struct resource *rsrc)
{
	int r;
	unsigned int irq, dma;
	u32 pa_start, pa_end;

	if (!oh || !rsrc)
		return -EINVAL;

	if (type == IORESOURCE_IRQ) {
		r = _get_mpu_irq_by_name(oh, name, &irq);
		if (r)
			return r;

		rsrc->start = irq;
		rsrc->end = irq;
	} else if (type == IORESOURCE_DMA) {
		r = _get_sdma_req_by_name(oh, name, &dma);
		if (r)
			return r;

		rsrc->start = dma;
		rsrc->end = dma;
	} else if (type == IORESOURCE_MEM) {
		r = _get_addr_space_by_name(oh, name, &pa_start, &pa_end);
		if (r)
			return r;

		rsrc->start = pa_start;
		rsrc->end = pa_end;
	} else {
		return -EINVAL;
	}

	rsrc->flags = type;
	rsrc->name = name;

	return 0;
}

/**
 * omap_hwmod_get_pwrdm - return pointer to this module's main powerdomain
 * @oh: struct omap_hwmod *
 *
 * Return the powerdomain pointer associated with the OMAP module
 * @oh's main clock.  If @oh does not have a main clk, return the
 * powerdomain associated with the interface clock associated with the
 * module's MPU port. (XXX Perhaps this should use the SDMA port
 * instead?)  Returns NULL on error, or a struct powerdomain * on
 * success.
 */
struct powerdomain *omap_hwmod_get_pwrdm(struct omap_hwmod *oh)
{
	struct clk *c;
	struct omap_hwmod_ocp_if *oi;
	struct clockdomain *clkdm;
	struct clk_hw_omap *clk;

	if (!oh)
		return NULL;

	if (oh->clkdm)
		return oh->clkdm->pwrdm.ptr;

	if (oh->_clk) {
		c = oh->_clk;
	} else {
		oi = _find_mpu_rt_port(oh);
		if (!oi)
			return NULL;
		c = oi->_clk;
	}

	clk = to_clk_hw_omap(__clk_get_hw(c));
	clkdm = clk->clkdm;
	if (!clkdm)
		return NULL;

	return clkdm->pwrdm.ptr;
}

/**
 * omap_hwmod_get_mpu_rt_va - return the module's base address (for the MPU)
 * @oh: struct omap_hwmod *
 *
 * Returns the virtual address corresponding to the beginning of the
 * module's register target, in the address range that is intended to
 * be used by the MPU.  Returns the virtual address upon success or NULL
 * upon error.
 */
void __iomem *omap_hwmod_get_mpu_rt_va(struct omap_hwmod *oh)
{
	if (!oh)
		return NULL;

	if (oh->_int_flags & _HWMOD_NO_MPU_PORT)
		return NULL;

	if (oh->_state == _HWMOD_STATE_UNKNOWN)
		return NULL;

	return oh->_mpu_rt_va;
}

/**
 * omap_hwmod_add_initiator_dep - add sleepdep from @init_oh to @oh
 * @oh: struct omap_hwmod *
 * @init_oh: struct omap_hwmod * (initiator)
 *
 * Add a sleep dependency between the initiator @init_oh and @oh.
 * Intended to be called by DSP/Bridge code via platform_data for the
 * DSP case; and by the DMA code in the sDMA case.  DMA code, *Bridge
 * code needs to add/del initiator dependencies dynamically
 * before/after accessing a device.  Returns the return value from
 * _add_initiator_dep().
 *
 * XXX Keep a usecount in the clockdomain code
 */
int omap_hwmod_add_initiator_dep(struct omap_hwmod *oh,
				 struct omap_hwmod *init_oh)
{
	return _add_initiator_dep(oh, init_oh);
}

/*
 * XXX what about functions for drivers to save/restore ocp_sysconfig
 * for context save/restore operations?
 */

/**
 * omap_hwmod_del_initiator_dep - remove sleepdep from @init_oh to @oh
 * @oh: struct omap_hwmod *
 * @init_oh: struct omap_hwmod * (initiator)
 *
 * Remove a sleep dependency between the initiator @init_oh and @oh.
 * Intended to be called by DSP/Bridge code via platform_data for the
 * DSP case; and by the DMA code in the sDMA case.  DMA code, *Bridge
 * code needs to add/del initiator dependencies dynamically
 * before/after accessing a device.  Returns the return value from
 * _del_initiator_dep().
 *
 * XXX Keep a usecount in the clockdomain code
 */
int omap_hwmod_del_initiator_dep(struct omap_hwmod *oh,
				 struct omap_hwmod *init_oh)
{
	return _del_initiator_dep(oh, init_oh);
}

/**
 * omap_hwmod_enable_wakeup - allow device to wake up the system
 * @oh: struct omap_hwmod *
 *
 * Sets the module OCP socket ENAWAKEUP bit to allow the module to
 * send wakeups to the PRCM, and enable I/O ring wakeup events for
 * this IP block if it has dynamic mux entries.  Eventually this
 * should set PRCM wakeup registers to cause the PRCM to receive
 * wakeup events from the module.  Does not set any wakeup routing
 * registers beyond this point - if the module is to wake up any other
 * module or subsystem, that must be set separately.  Called by
 * omap_device code.  Returns -EINVAL on error or 0 upon success.
 */
int omap_hwmod_enable_wakeup(struct omap_hwmod *oh)
{
	unsigned long flags;
	u32 v;

	spin_lock_irqsave(&oh->_lock, flags);

	if (oh->class->sysc &&
	    (oh->class->sysc->sysc_flags & SYSC_HAS_ENAWAKEUP)) {
		v = oh->_sysc_cache;
		_enable_wakeup(oh, &v);
		_write_sysconfig(v, oh);
	}

	_set_idle_ioring_wakeup(oh, true);
	spin_unlock_irqrestore(&oh->_lock, flags);

	return 0;
}

/**
 * omap_hwmod_disable_wakeup - prevent device from waking the system
 * @oh: struct omap_hwmod *
 *
 * Clears the module OCP socket ENAWAKEUP bit to prevent the module
 * from sending wakeups to the PRCM, and disable I/O ring wakeup
 * events for this IP block if it has dynamic mux entries.  Eventually
 * this should clear PRCM wakeup registers to cause the PRCM to ignore
 * wakeup events from the module.  Does not set any wakeup routing
 * registers beyond this point - if the module is to wake up any other
 * module or subsystem, that must be set separately.  Called by
 * omap_device code.  Returns -EINVAL on error or 0 upon success.
 */
int omap_hwmod_disable_wakeup(struct omap_hwmod *oh)
{
	unsigned long flags;
	u32 v;

	spin_lock_irqsave(&oh->_lock, flags);

	if (oh->class->sysc &&
	    (oh->class->sysc->sysc_flags & SYSC_HAS_ENAWAKEUP)) {
		v = oh->_sysc_cache;
		_disable_wakeup(oh, &v);
		_write_sysconfig(v, oh);
	}

	_set_idle_ioring_wakeup(oh, false);
	spin_unlock_irqrestore(&oh->_lock, flags);

	return 0;
}

/**
 * omap_hwmod_assert_hardreset - assert the HW reset line of submodules
 * contained in the hwmod module.
 * @oh: struct omap_hwmod *
 * @name: name of the reset line to lookup and assert
 *
 * Some IP like dsp, ipu or iva contain processor that require
 * an HW reset line to be assert / deassert in order to enable fully
 * the IP.  Returns -EINVAL if @oh is null or if the operation is not
 * yet supported on this OMAP; otherwise, passes along the return value
 * from _assert_hardreset().
 */
int omap_hwmod_assert_hardreset(struct omap_hwmod *oh, const char *name)
{
	int ret;
	unsigned long flags;

	if (!oh)
		return -EINVAL;

	spin_lock_irqsave(&oh->_lock, flags);
	ret = _assert_hardreset(oh, name);
	spin_unlock_irqrestore(&oh->_lock, flags);

	return ret;
}

/**
 * omap_hwmod_deassert_hardreset - deassert the HW reset line of submodules
 * contained in the hwmod module.
 * @oh: struct omap_hwmod *
 * @name: name of the reset line to look up and deassert
 *
 * Some IP like dsp, ipu or iva contain processor that require
 * an HW reset line to be assert / deassert in order to enable fully
 * the IP.  Returns -EINVAL if @oh is null or if the operation is not
 * yet supported on this OMAP; otherwise, passes along the return value
 * from _deassert_hardreset().
 */
int omap_hwmod_deassert_hardreset(struct omap_hwmod *oh, const char *name)
{
	int ret;
	unsigned long flags;

	if (!oh)
		return -EINVAL;

	spin_lock_irqsave(&oh->_lock, flags);
	ret = _deassert_hardreset(oh, name);
	spin_unlock_irqrestore(&oh->_lock, flags);

	return ret;
}

/**
 * omap_hwmod_read_hardreset - read the HW reset line state of submodules
 * contained in the hwmod module
 * @oh: struct omap_hwmod *
 * @name: name of the reset line to look up and read
 *
 * Return the current state of the hwmod @oh's reset line named @name:
 * returns -EINVAL upon parameter error or if this operation
 * is unsupported on the current OMAP; otherwise, passes along the return
 * value from _read_hardreset().
 */
int omap_hwmod_read_hardreset(struct omap_hwmod *oh, const char *name)
{
	int ret;
	unsigned long flags;

	if (!oh)
		return -EINVAL;

	spin_lock_irqsave(&oh->_lock, flags);
	ret = _read_hardreset(oh, name);
	spin_unlock_irqrestore(&oh->_lock, flags);

	return ret;
}


/**
 * omap_hwmod_for_each_by_class - call @fn for each hwmod of class @classname
 * @classname: struct omap_hwmod_class name to search for
 * @fn: callback function pointer to call for each hwmod in class @classname
 * @user: arbitrary context data to pass to the callback function
 *
 * For each omap_hwmod of class @classname, call @fn.
 * If the callback function returns something other than
 * zero, the iterator is terminated, and the callback function's return
 * value is passed back to the caller.  Returns 0 upon success, -EINVAL
 * if @classname or @fn are NULL, or passes back the error code from @fn.
 */
int omap_hwmod_for_each_by_class(const char *classname,
				 int (*fn)(struct omap_hwmod *oh,
					   void *user),
				 void *user)
{
	struct omap_hwmod *temp_oh;
	int ret = 0;

	if (!classname || !fn)
		return -EINVAL;

	pr_debug("omap_hwmod: %s: looking for modules of class %s\n",
		 __func__, classname);

	list_for_each_entry(temp_oh, &omap_hwmod_list, node) {
		if (!strcmp(temp_oh->class->name, classname)) {
			pr_debug("omap_hwmod: %s: %s: calling callback fn\n",
				 __func__, temp_oh->name);
			ret = (*fn)(temp_oh, user);
			if (ret)
				break;
		}
	}

	if (ret)
		pr_debug("omap_hwmod: %s: iterator terminated early: %d\n",
			 __func__, ret);

	return ret;
}

/**
 * omap_hwmod_set_postsetup_state - set the post-_setup() state for this hwmod
 * @oh: struct omap_hwmod *
 * @state: state that _setup() should leave the hwmod in
 *
 * Sets the hwmod state that @oh will enter at the end of _setup()
 * (called by omap_hwmod_setup_*()).  See also the documentation
 * for _setup_postsetup(), above.  Returns 0 upon success or
 * -EINVAL if there is a problem with the arguments or if the hwmod is
 * in the wrong state.
 */
int omap_hwmod_set_postsetup_state(struct omap_hwmod *oh, u8 state)
{
	int ret;
	unsigned long flags;

	if (!oh)
		return -EINVAL;

	if (state != _HWMOD_STATE_DISABLED &&
	    state != _HWMOD_STATE_ENABLED &&
	    state != _HWMOD_STATE_IDLE)
		return -EINVAL;

	spin_lock_irqsave(&oh->_lock, flags);

	if (oh->_state != _HWMOD_STATE_REGISTERED) {
		ret = -EINVAL;
		goto ohsps_unlock;
	}

	oh->_postsetup_state = state;
	ret = 0;

ohsps_unlock:
	spin_unlock_irqrestore(&oh->_lock, flags);

	return ret;
}

/**
 * omap_hwmod_get_context_loss_count - get lost context count
 * @oh: struct omap_hwmod *
 *
 * Returns the context loss count of associated @oh
 * upon success, or zero if no context loss data is available.
 *
 * On OMAP4, this queries the per-hwmod context loss register,
 * assuming one exists.  If not, or on OMAP2/3, this queries the
 * enclosing powerdomain context loss count.
 */
int omap_hwmod_get_context_loss_count(struct omap_hwmod *oh)
{
	struct powerdomain *pwrdm;
	int ret = 0;

	if (soc_ops.get_context_lost)
		return soc_ops.get_context_lost(oh);

	pwrdm = omap_hwmod_get_pwrdm(oh);
	if (pwrdm)
		ret = pwrdm_get_context_loss_count(pwrdm);

	return ret;
}

/**
 * omap_hwmod_no_setup_reset - prevent a hwmod from being reset upon setup
 * @oh: struct omap_hwmod *
 *
 * Prevent the hwmod @oh from being reset during the setup process.
 * Intended for use by board-*.c files on boards with devices that
 * cannot tolerate being reset.  Must be called before the hwmod has
 * been set up.  Returns 0 upon success or negative error code upon
 * failure.
 */
int omap_hwmod_no_setup_reset(struct omap_hwmod *oh)
{
	if (!oh)
		return -EINVAL;

	if (oh->_state != _HWMOD_STATE_REGISTERED) {
		pr_err("omap_hwmod: %s: cannot prevent setup reset; in wrong state\n",
			oh->name);
		return -EINVAL;
	}

	oh->flags |= HWMOD_INIT_NO_RESET;

	return 0;
}

/**
 * omap_hwmod_pad_route_irq - route an I/O pad wakeup to a particular MPU IRQ
 * @oh: struct omap_hwmod * containing hwmod mux entries
 * @pad_idx: array index in oh->mux of the hwmod mux entry to route wakeup
 * @irq_idx: the hwmod mpu_irqs array index of the IRQ to trigger on wakeup
 *
 * When an I/O pad wakeup arrives for the dynamic or wakeup hwmod mux
 * entry number @pad_idx for the hwmod @oh, trigger the interrupt
 * service routine for the hwmod's mpu_irqs array index @irq_idx.  If
 * this function is not called for a given pad_idx, then the ISR
 * associated with @oh's first MPU IRQ will be triggered when an I/O
 * pad wakeup occurs on that pad.  Note that @pad_idx is the index of
 * the _dynamic or wakeup_ entry: if there are other entries not
 * marked with OMAP_DEVICE_PAD_WAKEUP or OMAP_DEVICE_PAD_REMUX, these
 * entries are NOT COUNTED in the dynamic pad index.  This function
 * must be called separately for each pad that requires its interrupt
 * to be re-routed this way.  Returns -EINVAL if there is an argument
 * problem or if @oh does not have hwmod mux entries or MPU IRQs;
 * returns -ENOMEM if memory cannot be allocated; or 0 upon success.
 *
 * XXX This function interface is fragile.  Rather than using array
 * indexes, which are subject to unpredictable change, it should be
 * using hwmod IRQ names, and some other stable key for the hwmod mux
 * pad records.
 */
int omap_hwmod_pad_route_irq(struct omap_hwmod *oh, int pad_idx, int irq_idx)
{
	int nr_irqs;

	might_sleep();

	if (!oh || !oh->mux || !oh->mpu_irqs || pad_idx < 0 ||
	    pad_idx >= oh->mux->nr_pads_dynamic)
		return -EINVAL;

	/* Check the number of available mpu_irqs */
	for (nr_irqs = 0; oh->mpu_irqs[nr_irqs].irq >= 0; nr_irqs++)
		;

	if (irq_idx >= nr_irqs)
		return -EINVAL;

	if (!oh->mux->irqs) {
		/* XXX What frees this? */
		oh->mux->irqs = kzalloc(sizeof(int) * oh->mux->nr_pads_dynamic,
			GFP_KERNEL);
		if (!oh->mux->irqs)
			return -ENOMEM;
	}
	oh->mux->irqs[pad_idx] = irq_idx;

	return 0;
}

/**
 * omap_hwmod_init - initialize the hwmod code
 *
 * Sets up some function pointers needed by the hwmod code to operate on the
 * currently-booted SoC.  Intended to be called once during kernel init
 * before any hwmods are registered.  No return value.
 */
void __init omap_hwmod_init(void)
{
	if (cpu_is_omap24xx()) {
		soc_ops.wait_target_ready = _omap2xxx_wait_target_ready;
		soc_ops.assert_hardreset = _omap2_assert_hardreset;
		soc_ops.deassert_hardreset = _omap2_deassert_hardreset;
		soc_ops.is_hardreset_asserted = _omap2_is_hardreset_asserted;
	} else if (cpu_is_omap34xx()) {
		soc_ops.wait_target_ready = _omap3xxx_wait_target_ready;
		soc_ops.assert_hardreset = _omap2_assert_hardreset;
		soc_ops.deassert_hardreset = _omap2_deassert_hardreset;
		soc_ops.is_hardreset_asserted = _omap2_is_hardreset_asserted;
		soc_ops.init_clkdm = _init_clkdm;
	} else if (cpu_is_omap44xx() || soc_is_omap54xx() || soc_is_dra7xx()) {
		soc_ops.enable_module = _omap4_enable_module;
		soc_ops.disable_module = _omap4_disable_module;
		soc_ops.wait_target_ready = _omap4_wait_target_ready;
		soc_ops.assert_hardreset = _omap4_assert_hardreset;
		soc_ops.deassert_hardreset = _omap4_deassert_hardreset;
		soc_ops.is_hardreset_asserted = _omap4_is_hardreset_asserted;
		soc_ops.init_clkdm = _init_clkdm;
		soc_ops.update_context_lost = _omap4_update_context_lost;
		soc_ops.get_context_lost = _omap4_get_context_lost;
	} else if (soc_is_am43xx()) {
		soc_ops.enable_module = _omap4_enable_module;
		soc_ops.disable_module = _omap4_disable_module;
		soc_ops.wait_target_ready = _omap4_wait_target_ready;
		soc_ops.assert_hardreset = _am33xx_assert_hardreset;
		soc_ops.deassert_hardreset = _am33xx_deassert_hardreset;
		soc_ops.is_hardreset_asserted = _am33xx_is_hardreset_asserted;
		soc_ops.init_clkdm = _init_clkdm;
	} else if (soc_is_am33xx()) {
		soc_ops.enable_module = _am33xx_enable_module;
		soc_ops.disable_module = _am33xx_disable_module;
		soc_ops.wait_target_ready = _am33xx_wait_target_ready;
		soc_ops.assert_hardreset = _am33xx_assert_hardreset;
		soc_ops.deassert_hardreset = _am33xx_deassert_hardreset;
		soc_ops.is_hardreset_asserted = _am33xx_is_hardreset_asserted;
		soc_ops.init_clkdm = _init_clkdm;
	} else {
		WARN(1, "omap_hwmod: unknown SoC type\n");
	}

	inited = true;
}

/**
 * omap_hwmod_get_main_clk - get pointer to main clock name
 * @oh: struct omap_hwmod *
 *
 * Returns the main clock name assocated with @oh upon success,
 * or NULL if @oh is NULL.
 */
const char *omap_hwmod_get_main_clk(struct omap_hwmod *oh)
{
	if (!oh)
		return NULL;

	return oh->main_clk;
}<|MERGE_RESOLUTION|>--- conflicted
+++ resolved
@@ -2185,11 +2185,7 @@
 			 oh->mux->pads_dynamic))) {
 		omap_hwmod_mux(oh->mux, _HWMOD_STATE_ENABLED);
 		_reconfigure_io_chain();
-<<<<<<< HEAD
-	} else if (oh->flags & HWMOD_FORCE_MSTANDBY) {
-=======
 	} else if (oh->flags & HWMOD_RECONFIG_IO_CHAIN) {
->>>>>>> d8f0faa3
 		_reconfigure_io_chain();
 	}
 
@@ -2297,11 +2293,7 @@
 	if (oh->mux && oh->mux->pads_dynamic) {
 		omap_hwmod_mux(oh->mux, _HWMOD_STATE_IDLE);
 		_reconfigure_io_chain();
-<<<<<<< HEAD
-	} else if (oh->flags & HWMOD_FORCE_MSTANDBY) {
-=======
 	} else if (oh->flags & HWMOD_RECONFIG_IO_CHAIN) {
->>>>>>> d8f0faa3
 		_reconfigure_io_chain();
 	}
 
