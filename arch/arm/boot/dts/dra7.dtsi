/*
 * Copyright (C) 2013 Texas Instruments Incorporated - http://www.ti.com/
 *
 * This program is free software; you can redistribute it and/or modify
 * it under the terms of the GNU General Public License version 2 as
 * published by the Free Software Foundation.
 * Based on "omap4.dtsi"
 */

#include <dt-bindings/bus/ti-sysc.h>
#include <dt-bindings/clock/dra7.h>
#include <dt-bindings/interrupt-controller/arm-gic.h>
#include <dt-bindings/pinctrl/dra.h>
#include <dt-bindings/clock/dra7.h>

#define MAX_SOURCES 400

/ {
	#address-cells = <2>;
	#size-cells = <2>;

	compatible = "ti,dra7xx";
	interrupt-parent = <&crossbar_mpu>;
	chosen { };

	aliases {
		i2c0 = &i2c1;
		i2c1 = &i2c2;
		i2c2 = &i2c3;
		i2c3 = &i2c4;
		i2c4 = &i2c5;
		serial0 = &uart1;
		serial1 = &uart2;
		serial2 = &uart3;
		serial3 = &uart4;
		serial4 = &uart5;
		serial5 = &uart6;
		serial6 = &uart7;
		serial7 = &uart8;
		serial8 = &uart9;
		serial9 = &uart10;
		ethernet0 = &cpsw_emac0;
		ethernet1 = &cpsw_emac1;
		d_can0 = &dcan1;
		d_can1 = &dcan2;
		spi0 = &qspi;
	};

	timer {
		compatible = "arm,armv7-timer";
		interrupts = <GIC_PPI 13 (GIC_CPU_MASK_SIMPLE(2) | IRQ_TYPE_LEVEL_LOW)>,
			     <GIC_PPI 14 (GIC_CPU_MASK_SIMPLE(2) | IRQ_TYPE_LEVEL_LOW)>,
			     <GIC_PPI 11 (GIC_CPU_MASK_SIMPLE(2) | IRQ_TYPE_LEVEL_LOW)>,
			     <GIC_PPI 10 (GIC_CPU_MASK_SIMPLE(2) | IRQ_TYPE_LEVEL_LOW)>;
		interrupt-parent = <&gic>;
	};

	gic: interrupt-controller@48211000 {
		compatible = "arm,cortex-a15-gic";
		interrupt-controller;
		#interrupt-cells = <3>;
		reg = <0x0 0x48211000 0x0 0x1000>,
		      <0x0 0x48212000 0x0 0x2000>,
		      <0x0 0x48214000 0x0 0x2000>,
		      <0x0 0x48216000 0x0 0x2000>;
		interrupts = <GIC_PPI 9 (GIC_CPU_MASK_SIMPLE(2) | IRQ_TYPE_LEVEL_HIGH)>;
		interrupt-parent = <&gic>;
	};

	wakeupgen: interrupt-controller@48281000 {
		compatible = "ti,omap5-wugen-mpu", "ti,omap4-wugen-mpu";
		interrupt-controller;
		#interrupt-cells = <3>;
		reg = <0x0 0x48281000 0x0 0x1000>;
		interrupt-parent = <&gic>;
	};

	cpus {
		#address-cells = <1>;
		#size-cells = <0>;

		cpu0: cpu@0 {
			device_type = "cpu";
			compatible = "arm,cortex-a15";
			reg = <0>;

			operating-points-v2 = <&cpu0_opp_table>;

			clocks = <&dpll_mpu_ck>;
			clock-names = "cpu";

			clock-latency = <300000>; /* From omap-cpufreq driver */

			/* cooling options */
			cooling-min-level = <0>;
			cooling-max-level = <2>;
			#cooling-cells = <2>; /* min followed by max */

			vbb-supply = <&abb_mpu>;
		};
	};

	cpu0_opp_table: opp-table {
		compatible = "operating-points-v2-ti-cpu";
		syscon = <&scm_wkup>;

		opp_nom-1000000000 {
			opp-hz = /bits/ 64 <1000000000>;
			opp-microvolt = <1060000 850000 1150000>,
					<1060000 850000 1150000>;
			opp-supported-hw = <0xFF 0x01>;
			opp-suspend;
		};

		opp_od-1176000000 {
			opp-hz = /bits/ 64 <1176000000>;
			opp-microvolt = <1160000 885000 1160000>,
					<1160000 885000 1160000>;

			opp-supported-hw = <0xFF 0x02>;
		};

		opp_high@1500000000 {
			opp-hz = /bits/ 64 <1500000000>;
			opp-microvolt = <1210000 950000 1250000>,
					<1210000 950000 1250000>;
			opp-supported-hw = <0xFF 0x04>;
		};
	};

	/*
	 * The soc node represents the soc top level view. It is used for IPs
	 * that are not memory mapped in the MPU view or for the MPU itself.
	 */
	soc {
		compatible = "ti,omap-infra";
		mpu {
			compatible = "ti,omap5-mpu";
			ti,hwmods = "mpu";
		};
	};

	/*
	 * XXX: Use a flat representation of the SOC interconnect.
	 * The real OMAP interconnect network is quite complex.
	 * Since it will not bring real advantage to represent that in DT for
	 * the moment, just use a fake OCP bus entry to represent the whole bus
	 * hierarchy.
	 */
	ocp {
		compatible = "ti,dra7-l3-noc", "simple-bus";
		#address-cells = <1>;
		#size-cells = <1>;
		ranges = <0x0 0x0 0x0 0xc0000000>;
		ti,hwmods = "l3_main_1", "l3_main_2";
		reg = <0x0 0x44000000 0x0 0x1000000>,
		      <0x0 0x45000000 0x0 0x1000>;
		interrupts-extended = <&crossbar_mpu GIC_SPI 4 IRQ_TYPE_LEVEL_HIGH>,
				      <&wakeupgen GIC_SPI 10 IRQ_TYPE_LEVEL_HIGH>;

		l4_cfg: l4@4a000000 {
			compatible = "ti,dra7-l4-cfg", "simple-bus";
			#address-cells = <1>;
			#size-cells = <1>;
			ranges = <0 0x4a000000 0x22c000>;

			scm: scm@2000 {
				compatible = "ti,dra7-scm-core", "simple-bus";
				reg = <0x2000 0x2000>;
				#address-cells = <1>;
				#size-cells = <1>;
				ranges = <0 0x2000 0x2000>;

				scm_conf: scm_conf@0 {
					compatible = "syscon", "simple-bus";
					reg = <0x0 0x1400>;
					#address-cells = <1>;
					#size-cells = <1>;
					ranges = <0 0x0 0x1400>;

					pbias_regulator: pbias_regulator@e00 {
						compatible = "ti,pbias-dra7", "ti,pbias-omap";
						reg = <0xe00 0x4>;
						syscon = <&scm_conf>;
						pbias_mmc_reg: pbias_mmc_omap5 {
							regulator-name = "pbias_mmc_omap5";
							regulator-min-microvolt = <1800000>;
							regulator-max-microvolt = <3300000>;
						};
					};

					scm_conf_clocks: clocks {
						#address-cells = <1>;
						#size-cells = <0>;
					};
				};

				dra7_pmx_core: pinmux@1400 {
					compatible = "ti,dra7-padconf",
						     "pinctrl-single";
					reg = <0x1400 0x0468>;
					#address-cells = <1>;
					#size-cells = <0>;
					#pinctrl-cells = <1>;
					#interrupt-cells = <1>;
					interrupt-controller;
					pinctrl-single,register-width = <32>;
					pinctrl-single,function-mask = <0x3fffffff>;
				};

				scm_conf1: scm_conf@1c04 {
					compatible = "syscon";
					reg = <0x1c04 0x0020>;
					#syscon-cells = <2>;
				};

				scm_conf_pcie: scm_conf@1c24 {
					compatible = "syscon";
					reg = <0x1c24 0x0024>;
				};

				sdma_xbar: dma-router@b78 {
					compatible = "ti,dra7-dma-crossbar";
					reg = <0xb78 0xfc>;
					#dma-cells = <1>;
					dma-requests = <205>;
					ti,dma-safe-map = <0>;
					dma-masters = <&sdma>;
				};

				edma_xbar: dma-router@c78 {
					compatible = "ti,dra7-dma-crossbar";
					reg = <0xc78 0x7c>;
					#dma-cells = <2>;
					dma-requests = <204>;
					ti,dma-safe-map = <0>;
					dma-masters = <&edma>;
				};
			};

			cm_core_aon: cm_core_aon@5000 {
				compatible = "ti,dra7-cm-core-aon",
					      "simple-bus";
				#address-cells = <1>;
				#size-cells = <1>;
				reg = <0x5000 0x2000>;
				ranges = <0 0x5000 0x2000>;

				cm_core_aon_clocks: clocks {
					#address-cells = <1>;
					#size-cells = <0>;
				};

				cm_core_aon_clockdomains: clockdomains {
				};
			};

			cm_core: cm_core@8000 {
				compatible = "ti,dra7-cm-core", "simple-bus";
				#address-cells = <1>;
				#size-cells = <1>;
				reg = <0x8000 0x3000>;
				ranges = <0 0x8000 0x3000>;

				cm_core_clocks: clocks {
					#address-cells = <1>;
					#size-cells = <0>;
				};

				cm_core_clockdomains: clockdomains {
				};
			};
		};

		l4_wkup: l4@4ae00000 {
			compatible = "ti,dra7-l4-wkup", "simple-bus";
			#address-cells = <1>;
			#size-cells = <1>;
			ranges = <0 0x4ae00000 0x3f000>;

			counter32k: counter@4000 {
				compatible = "ti,omap-counter32k";
				reg = <0x4000 0x40>;
				ti,hwmods = "counter_32k";
			};

			prm: prm@6000 {
				compatible = "ti,dra7-prm", "simple-bus";
				reg = <0x6000 0x3000>;
				interrupts = <GIC_SPI 6 IRQ_TYPE_LEVEL_HIGH>;
				#address-cells = <1>;
				#size-cells = <1>;
				ranges = <0 0x6000 0x3000>;

				prm_clocks: clocks {
					#address-cells = <1>;
					#size-cells = <0>;
				};

				prm_clockdomains: clockdomains {
				};
			};

			scm_wkup: scm_conf@c000 {
				compatible = "syscon";
				reg = <0xc000 0x1000>;
			};
		};

		axi@0 {
			compatible = "simple-bus";
			#size-cells = <1>;
			#address-cells = <1>;
			ranges = <0x51000000 0x51000000 0x3000
				  0x0	     0x20000000 0x10000000>;
			/**
			 * To enable PCI endpoint mode, disable the pcie1_rc
			 * node and enable pcie1_ep mode.
			 */
			pcie1_rc: pcie@51000000 {
				reg = <0x51000000 0x2000>, <0x51002000 0x14c>, <0x1000 0x2000>;
				reg-names = "rc_dbics", "ti_conf", "config";
				interrupts = <0 232 0x4>, <0 233 0x4>;
				#address-cells = <3>;
				#size-cells = <2>;
				device_type = "pci";
				ranges = <0x81000000 0 0          0x03000 0 0x00010000
					  0x82000000 0 0x20013000 0x13000 0 0xffed000>;
				bus-range = <0x00 0xff>;
				#interrupt-cells = <1>;
				num-lanes = <1>;
				linux,pci-domain = <0>;
				ti,hwmods = "pcie1";
				phys = <&pcie1_phy>;
				phy-names = "pcie-phy0";
				interrupt-map-mask = <0 0 0 7>;
				interrupt-map = <0 0 0 1 &pcie1_intc 1>,
						<0 0 0 2 &pcie1_intc 2>,
						<0 0 0 3 &pcie1_intc 3>,
						<0 0 0 4 &pcie1_intc 4>;
				status = "disabled";
				pcie1_intc: interrupt-controller {
					interrupt-controller;
					#address-cells = <0>;
					#interrupt-cells = <1>;
				};
			};

			pcie1_ep: pcie_ep@51000000 {
				reg = <0x51000000 0x28>, <0x51002000 0x14c>, <0x51001000 0x28>, <0x1000 0x10000000>;
				reg-names = "ep_dbics", "ti_conf", "ep_dbics2", "addr_space";
				interrupts = <0 232 0x4>;
				num-lanes = <1>;
				num-ib-windows = <4>;
				num-ob-windows = <16>;
				ti,hwmods = "pcie1";
				phys = <&pcie1_phy>;
				phy-names = "pcie-phy0";
				ti,syscon-unaligned-access = <&scm_conf1 0x14 2>;
				status = "disabled";
			};
		};

		axi@1 {
			compatible = "simple-bus";
			#size-cells = <1>;
			#address-cells = <1>;
			ranges = <0x51800000 0x51800000 0x3000
				  0x0	     0x30000000 0x10000000>;
			status = "disabled";
			pcie2_rc: pcie@51800000 {
				reg = <0x51800000 0x2000>, <0x51802000 0x14c>, <0x1000 0x2000>;
				reg-names = "rc_dbics", "ti_conf", "config";
				interrupts = <0 355 0x4>, <0 356 0x4>;
				#address-cells = <3>;
				#size-cells = <2>;
				device_type = "pci";
				ranges = <0x81000000 0 0          0x03000 0 0x00010000
					  0x82000000 0 0x30013000 0x13000 0 0xffed000>;
				bus-range = <0x00 0xff>;
				#interrupt-cells = <1>;
				num-lanes = <1>;
				linux,pci-domain = <1>;
				ti,hwmods = "pcie2";
				phys = <&pcie2_phy>;
				phy-names = "pcie-phy0";
				interrupt-map-mask = <0 0 0 7>;
				interrupt-map = <0 0 0 1 &pcie2_intc 1>,
						<0 0 0 2 &pcie2_intc 2>,
						<0 0 0 3 &pcie2_intc 3>,
						<0 0 0 4 &pcie2_intc 4>;
				pcie2_intc: interrupt-controller {
					interrupt-controller;
					#address-cells = <0>;
					#interrupt-cells = <1>;
				};
			};
		};

		ocmcram1: ocmcram@40300000 {
			compatible = "mmio-sram";
			reg = <0x40300000 0x80000>;
			ranges = <0x0 0x40300000 0x80000>;
			#address-cells = <1>;
			#size-cells = <1>;
			/*
			 * This is a placeholder for an optional reserved
			 * region for use by secure software. The size
			 * of this region is not known until runtime so it
			 * is set as zero to either be updated to reserve
			 * space or left unchanged to leave all SRAM for use.
			 * On HS parts that that require the reserved region
			 * either the bootloader can update the size to
			 * the required amount or the node can be overridden
			 * from the board dts file for the secure platform.
			 */
			sram-hs@0 {
				compatible = "ti,secure-ram";
				reg = <0x0 0x0>;
			};
		};

		/*
		 * NOTE: ocmcram2 and ocmcram3 are not available on all
		 * DRA7xx and AM57xx variants. Confirm availability in
		 * the data manual for the exact part number in use
		 * before enabling these nodes in the board dts file.
		 */
		ocmcram2: ocmcram@40400000 {
			status = "disabled";
			compatible = "mmio-sram";
			reg = <0x40400000 0x100000>;
			ranges = <0x0 0x40400000 0x100000>;
			#address-cells = <1>;
			#size-cells = <1>;
		};

		ocmcram3: ocmcram@40500000 {
			status = "disabled";
			compatible = "mmio-sram";
			reg = <0x40500000 0x100000>;
			ranges = <0x0 0x40500000 0x100000>;
			#address-cells = <1>;
			#size-cells = <1>;
		};

		bandgap: bandgap@4a0021e0 {
			reg = <0x4a0021e0 0xc
				0x4a00232c 0xc
				0x4a002380 0x2c
				0x4a0023C0 0x3c
				0x4a002564 0x8
				0x4a002574 0x50>;
				compatible = "ti,dra752-bandgap";
				interrupts = <GIC_SPI 121 IRQ_TYPE_LEVEL_HIGH>;
				#thermal-sensor-cells = <1>;
		};

		dsp1_system: dsp_system@40d00000 {
			compatible = "syscon";
			reg = <0x40d00000 0x100>;
		};

		dra7_iodelay_core: padconf@4844a000 {
			compatible = "ti,dra7-iodelay";
			reg = <0x4844a000 0x0d1c>;
			#address-cells = <1>;
			#size-cells = <0>;
			#pinctrl-cells = <2>;
		};

		sdma: dma-controller@4a056000 {
			compatible = "ti,omap4430-sdma";
			reg = <0x4a056000 0x1000>;
			interrupts = <GIC_SPI 7 IRQ_TYPE_LEVEL_HIGH>,
				     <GIC_SPI 8 IRQ_TYPE_LEVEL_HIGH>,
				     <GIC_SPI 9 IRQ_TYPE_LEVEL_HIGH>,
				     <GIC_SPI 10 IRQ_TYPE_LEVEL_HIGH>;
			#dma-cells = <1>;
			dma-channels = <32>;
			dma-requests = <127>;
			ti,hwmods = "dma_system";
		};

		edma: edma@43300000 {
			compatible = "ti,edma3-tpcc";
			ti,hwmods = "tpcc";
			reg = <0x43300000 0x100000>;
			reg-names = "edma3_cc";
			interrupts = <GIC_SPI 361 IRQ_TYPE_LEVEL_HIGH>,
				     <GIC_SPI 360 IRQ_TYPE_LEVEL_HIGH>,
				     <GIC_SPI 359 IRQ_TYPE_LEVEL_HIGH>;
			interrupt-names = "edma3_ccint", "edma3_mperr",
					  "edma3_ccerrint";
			dma-requests = <64>;
			#dma-cells = <2>;

			ti,tptcs = <&edma_tptc0 7>, <&edma_tptc1 0>;

			/*
			 * memcpy is disabled, can be enabled with:
			 * ti,edma-memcpy-channels = <20 21>;
			 * for example. Note that these channels need to be
			 * masked in the xbar as well.
			 */
		};

		edma_tptc0: tptc@43400000 {
			compatible = "ti,edma3-tptc";
			ti,hwmods = "tptc0";
			reg =	<0x43400000 0x100000>;
			interrupts = <GIC_SPI 370 IRQ_TYPE_LEVEL_HIGH>;
			interrupt-names = "edma3_tcerrint";
		};

		edma_tptc1: tptc@43500000 {
			compatible = "ti,edma3-tptc";
			ti,hwmods = "tptc1";
			reg =	<0x43500000 0x100000>;
			interrupts = <GIC_SPI 371 IRQ_TYPE_LEVEL_HIGH>;
			interrupt-names = "edma3_tcerrint";
		};

		gpio1: gpio@4ae10000 {
			compatible = "ti,omap4-gpio";
			reg = <0x4ae10000 0x200>;
			interrupts = <GIC_SPI 24 IRQ_TYPE_LEVEL_HIGH>;
			ti,hwmods = "gpio1";
			gpio-controller;
			#gpio-cells = <2>;
			interrupt-controller;
			#interrupt-cells = <2>;
		};

		gpio2: gpio@48055000 {
			compatible = "ti,omap4-gpio";
			reg = <0x48055000 0x200>;
			interrupts = <GIC_SPI 25 IRQ_TYPE_LEVEL_HIGH>;
			ti,hwmods = "gpio2";
			gpio-controller;
			#gpio-cells = <2>;
			interrupt-controller;
			#interrupt-cells = <2>;
		};

		gpio3: gpio@48057000 {
			compatible = "ti,omap4-gpio";
			reg = <0x48057000 0x200>;
			interrupts = <GIC_SPI 26 IRQ_TYPE_LEVEL_HIGH>;
			ti,hwmods = "gpio3";
			gpio-controller;
			#gpio-cells = <2>;
			interrupt-controller;
			#interrupt-cells = <2>;
		};

		gpio4: gpio@48059000 {
			compatible = "ti,omap4-gpio";
			reg = <0x48059000 0x200>;
			interrupts = <GIC_SPI 27 IRQ_TYPE_LEVEL_HIGH>;
			ti,hwmods = "gpio4";
			gpio-controller;
			#gpio-cells = <2>;
			interrupt-controller;
			#interrupt-cells = <2>;
		};

		gpio5: gpio@4805b000 {
			compatible = "ti,omap4-gpio";
			reg = <0x4805b000 0x200>;
			interrupts = <GIC_SPI 28 IRQ_TYPE_LEVEL_HIGH>;
			ti,hwmods = "gpio5";
			gpio-controller;
			#gpio-cells = <2>;
			interrupt-controller;
			#interrupt-cells = <2>;
		};

		gpio6: gpio@4805d000 {
			compatible = "ti,omap4-gpio";
			reg = <0x4805d000 0x200>;
			interrupts = <GIC_SPI 29 IRQ_TYPE_LEVEL_HIGH>;
			ti,hwmods = "gpio6";
			gpio-controller;
			#gpio-cells = <2>;
			interrupt-controller;
			#interrupt-cells = <2>;
		};

		gpio7: gpio@48051000 {
			compatible = "ti,omap4-gpio";
			reg = <0x48051000 0x200>;
			interrupts = <GIC_SPI 30 IRQ_TYPE_LEVEL_HIGH>;
			ti,hwmods = "gpio7";
			gpio-controller;
			#gpio-cells = <2>;
			interrupt-controller;
			#interrupt-cells = <2>;
		};

		gpio8: gpio@48053000 {
			compatible = "ti,omap4-gpio";
			reg = <0x48053000 0x200>;
			interrupts = <GIC_SPI 116 IRQ_TYPE_LEVEL_HIGH>;
			ti,hwmods = "gpio8";
			gpio-controller;
			#gpio-cells = <2>;
			interrupt-controller;
			#interrupt-cells = <2>;
		};

		uart1: serial@4806a000 {
			compatible = "ti,dra742-uart", "ti,omap4-uart";
			reg = <0x4806a000 0x100>;
			interrupts-extended = <&crossbar_mpu GIC_SPI 67 IRQ_TYPE_LEVEL_HIGH>;
			ti,hwmods = "uart1";
			clock-frequency = <48000000>;
			status = "disabled";
			dmas = <&sdma_xbar 49>, <&sdma_xbar 50>;
			dma-names = "tx", "rx";
		};

		uart2: serial@4806c000 {
			compatible = "ti,dra742-uart", "ti,omap4-uart";
			reg = <0x4806c000 0x100>;
			interrupts = <GIC_SPI 68 IRQ_TYPE_LEVEL_HIGH>;
			ti,hwmods = "uart2";
			clock-frequency = <48000000>;
			status = "disabled";
			dmas = <&sdma_xbar 51>, <&sdma_xbar 52>;
			dma-names = "tx", "rx";
		};

		uart3: serial@48020000 {
			compatible = "ti,dra742-uart", "ti,omap4-uart";
			reg = <0x48020000 0x100>;
			interrupts = <GIC_SPI 69 IRQ_TYPE_LEVEL_HIGH>;
			ti,hwmods = "uart3";
			clock-frequency = <48000000>;
			status = "disabled";
			dmas = <&sdma_xbar 53>, <&sdma_xbar 54>;
			dma-names = "tx", "rx";
		};

		uart4: serial@4806e000 {
			compatible = "ti,dra742-uart", "ti,omap4-uart";
			reg = <0x4806e000 0x100>;
			interrupts = <GIC_SPI 65 IRQ_TYPE_LEVEL_HIGH>;
			ti,hwmods = "uart4";
			clock-frequency = <48000000>;
                        status = "disabled";
			dmas = <&sdma_xbar 55>, <&sdma_xbar 56>;
			dma-names = "tx", "rx";
		};

		uart5: serial@48066000 {
			compatible = "ti,dra742-uart", "ti,omap4-uart";
			reg = <0x48066000 0x100>;
			interrupts = <GIC_SPI 100 IRQ_TYPE_LEVEL_HIGH>;
			ti,hwmods = "uart5";
			clock-frequency = <48000000>;
			status = "disabled";
			dmas = <&sdma_xbar 63>, <&sdma_xbar 64>;
			dma-names = "tx", "rx";
		};

		uart6: serial@48068000 {
			compatible = "ti,dra742-uart", "ti,omap4-uart";
			reg = <0x48068000 0x100>;
			interrupts = <GIC_SPI 101 IRQ_TYPE_LEVEL_HIGH>;
			ti,hwmods = "uart6";
			clock-frequency = <48000000>;
			status = "disabled";
			dmas = <&sdma_xbar 79>, <&sdma_xbar 80>;
			dma-names = "tx", "rx";
		};

		uart7: serial@48420000 {
			compatible = "ti,dra742-uart", "ti,omap4-uart";
			reg = <0x48420000 0x100>;
			interrupts = <GIC_SPI 218 IRQ_TYPE_LEVEL_HIGH>;
			ti,hwmods = "uart7";
			clock-frequency = <48000000>;
			status = "disabled";
		};

		uart8: serial@48422000 {
			compatible = "ti,dra742-uart", "ti,omap4-uart";
			reg = <0x48422000 0x100>;
			interrupts = <GIC_SPI 219 IRQ_TYPE_LEVEL_HIGH>;
			ti,hwmods = "uart8";
			clock-frequency = <48000000>;
			status = "disabled";
		};

		uart9: serial@48424000 {
			compatible = "ti,dra742-uart", "ti,omap4-uart";
			reg = <0x48424000 0x100>;
			interrupts = <GIC_SPI 220 IRQ_TYPE_LEVEL_HIGH>;
			ti,hwmods = "uart9";
			clock-frequency = <48000000>;
			status = "disabled";
		};

		uart10: serial@4ae2b000 {
			compatible = "ti,dra742-uart", "ti,omap4-uart";
			reg = <0x4ae2b000 0x100>;
			interrupts = <GIC_SPI 221 IRQ_TYPE_LEVEL_HIGH>;
			ti,hwmods = "uart10";
			clock-frequency = <48000000>;
			status = "disabled";
		};

		mailbox1: mailbox@4a0f4000 {
			compatible = "ti,omap4-mailbox";
			reg = <0x4a0f4000 0x200>;
			interrupts = <GIC_SPI 21 IRQ_TYPE_LEVEL_HIGH>,
				     <GIC_SPI 135 IRQ_TYPE_LEVEL_HIGH>,
				     <GIC_SPI 134 IRQ_TYPE_LEVEL_HIGH>;
			ti,hwmods = "mailbox1";
			#mbox-cells = <1>;
			ti,mbox-num-users = <3>;
			ti,mbox-num-fifos = <8>;
			status = "disabled";
		};

		mailbox2: mailbox@4883a000 {
			compatible = "ti,omap4-mailbox";
			reg = <0x4883a000 0x200>;
			interrupts = <GIC_SPI 237 IRQ_TYPE_LEVEL_HIGH>,
				     <GIC_SPI 238 IRQ_TYPE_LEVEL_HIGH>,
				     <GIC_SPI 239 IRQ_TYPE_LEVEL_HIGH>,
				     <GIC_SPI 240 IRQ_TYPE_LEVEL_HIGH>;
			ti,hwmods = "mailbox2";
			#mbox-cells = <1>;
			ti,mbox-num-users = <4>;
			ti,mbox-num-fifos = <12>;
			status = "disabled";
		};

		mailbox3: mailbox@4883c000 {
			compatible = "ti,omap4-mailbox";
			reg = <0x4883c000 0x200>;
			interrupts = <GIC_SPI 241 IRQ_TYPE_LEVEL_HIGH>,
				     <GIC_SPI 242 IRQ_TYPE_LEVEL_HIGH>,
				     <GIC_SPI 243 IRQ_TYPE_LEVEL_HIGH>,
				     <GIC_SPI 244 IRQ_TYPE_LEVEL_HIGH>;
			ti,hwmods = "mailbox3";
			#mbox-cells = <1>;
			ti,mbox-num-users = <4>;
			ti,mbox-num-fifos = <12>;
			status = "disabled";
		};

		mailbox4: mailbox@4883e000 {
			compatible = "ti,omap4-mailbox";
			reg = <0x4883e000 0x200>;
			interrupts = <GIC_SPI 245 IRQ_TYPE_LEVEL_HIGH>,
				     <GIC_SPI 246 IRQ_TYPE_LEVEL_HIGH>,
				     <GIC_SPI 247 IRQ_TYPE_LEVEL_HIGH>,
				     <GIC_SPI 248 IRQ_TYPE_LEVEL_HIGH>;
			ti,hwmods = "mailbox4";
			#mbox-cells = <1>;
			ti,mbox-num-users = <4>;
			ti,mbox-num-fifos = <12>;
			status = "disabled";
		};

		mailbox5: mailbox@48840000 {
			compatible = "ti,omap4-mailbox";
			reg = <0x48840000 0x200>;
			interrupts = <GIC_SPI 249 IRQ_TYPE_LEVEL_HIGH>,
				     <GIC_SPI 250 IRQ_TYPE_LEVEL_HIGH>,
				     <GIC_SPI 251 IRQ_TYPE_LEVEL_HIGH>,
				     <GIC_SPI 252 IRQ_TYPE_LEVEL_HIGH>;
			ti,hwmods = "mailbox5";
			#mbox-cells = <1>;
			ti,mbox-num-users = <4>;
			ti,mbox-num-fifos = <12>;
			status = "disabled";
		};

		mailbox6: mailbox@48842000 {
			compatible = "ti,omap4-mailbox";
			reg = <0x48842000 0x200>;
			interrupts = <GIC_SPI 253 IRQ_TYPE_LEVEL_HIGH>,
				     <GIC_SPI 254 IRQ_TYPE_LEVEL_HIGH>,
				     <GIC_SPI 255 IRQ_TYPE_LEVEL_HIGH>,
				     <GIC_SPI 256 IRQ_TYPE_LEVEL_HIGH>;
			ti,hwmods = "mailbox6";
			#mbox-cells = <1>;
			ti,mbox-num-users = <4>;
			ti,mbox-num-fifos = <12>;
			status = "disabled";
		};

		mailbox7: mailbox@48844000 {
			compatible = "ti,omap4-mailbox";
			reg = <0x48844000 0x200>;
			interrupts = <GIC_SPI 257 IRQ_TYPE_LEVEL_HIGH>,
				     <GIC_SPI 258 IRQ_TYPE_LEVEL_HIGH>,
				     <GIC_SPI 259 IRQ_TYPE_LEVEL_HIGH>,
				     <GIC_SPI 260 IRQ_TYPE_LEVEL_HIGH>;
			ti,hwmods = "mailbox7";
			#mbox-cells = <1>;
			ti,mbox-num-users = <4>;
			ti,mbox-num-fifos = <12>;
			status = "disabled";
		};

		mailbox8: mailbox@48846000 {
			compatible = "ti,omap4-mailbox";
			reg = <0x48846000 0x200>;
			interrupts = <GIC_SPI 261 IRQ_TYPE_LEVEL_HIGH>,
				     <GIC_SPI 262 IRQ_TYPE_LEVEL_HIGH>,
				     <GIC_SPI 263 IRQ_TYPE_LEVEL_HIGH>,
				     <GIC_SPI 264 IRQ_TYPE_LEVEL_HIGH>;
			ti,hwmods = "mailbox8";
			#mbox-cells = <1>;
			ti,mbox-num-users = <4>;
			ti,mbox-num-fifos = <12>;
			status = "disabled";
		};

		mailbox9: mailbox@4885e000 {
			compatible = "ti,omap4-mailbox";
			reg = <0x4885e000 0x200>;
			interrupts = <GIC_SPI 265 IRQ_TYPE_LEVEL_HIGH>,
				     <GIC_SPI 266 IRQ_TYPE_LEVEL_HIGH>,
				     <GIC_SPI 267 IRQ_TYPE_LEVEL_HIGH>,
				     <GIC_SPI 268 IRQ_TYPE_LEVEL_HIGH>;
			ti,hwmods = "mailbox9";
			#mbox-cells = <1>;
			ti,mbox-num-users = <4>;
			ti,mbox-num-fifos = <12>;
			status = "disabled";
		};

		mailbox10: mailbox@48860000 {
			compatible = "ti,omap4-mailbox";
			reg = <0x48860000 0x200>;
			interrupts = <GIC_SPI 269 IRQ_TYPE_LEVEL_HIGH>,
				     <GIC_SPI 270 IRQ_TYPE_LEVEL_HIGH>,
				     <GIC_SPI 271 IRQ_TYPE_LEVEL_HIGH>,
				     <GIC_SPI 272 IRQ_TYPE_LEVEL_HIGH>;
			ti,hwmods = "mailbox10";
			#mbox-cells = <1>;
			ti,mbox-num-users = <4>;
			ti,mbox-num-fifos = <12>;
			status = "disabled";
		};

		mailbox11: mailbox@48862000 {
			compatible = "ti,omap4-mailbox";
			reg = <0x48862000 0x200>;
			interrupts = <GIC_SPI 273 IRQ_TYPE_LEVEL_HIGH>,
				     <GIC_SPI 274 IRQ_TYPE_LEVEL_HIGH>,
				     <GIC_SPI 275 IRQ_TYPE_LEVEL_HIGH>,
				     <GIC_SPI 276 IRQ_TYPE_LEVEL_HIGH>;
			ti,hwmods = "mailbox11";
			#mbox-cells = <1>;
			ti,mbox-num-users = <4>;
			ti,mbox-num-fifos = <12>;
			status = "disabled";
		};

		mailbox12: mailbox@48864000 {
			compatible = "ti,omap4-mailbox";
			reg = <0x48864000 0x200>;
			interrupts = <GIC_SPI 277 IRQ_TYPE_LEVEL_HIGH>,
				     <GIC_SPI 278 IRQ_TYPE_LEVEL_HIGH>,
				     <GIC_SPI 279 IRQ_TYPE_LEVEL_HIGH>,
				     <GIC_SPI 280 IRQ_TYPE_LEVEL_HIGH>;
			ti,hwmods = "mailbox12";
			#mbox-cells = <1>;
			ti,mbox-num-users = <4>;
			ti,mbox-num-fifos = <12>;
			status = "disabled";
		};

		mailbox13: mailbox@48802000 {
			compatible = "ti,omap4-mailbox";
			reg = <0x48802000 0x200>;
			interrupts = <GIC_SPI 379 IRQ_TYPE_LEVEL_HIGH>,
				     <GIC_SPI 380 IRQ_TYPE_LEVEL_HIGH>,
				     <GIC_SPI 381 IRQ_TYPE_LEVEL_HIGH>,
				     <GIC_SPI 382 IRQ_TYPE_LEVEL_HIGH>;
			ti,hwmods = "mailbox13";
			#mbox-cells = <1>;
			ti,mbox-num-users = <4>;
			ti,mbox-num-fifos = <12>;
			status = "disabled";
		};

		timer1: timer@4ae18000 {
			compatible = "ti,omap5430-timer";
			reg = <0x4ae18000 0x80>;
			interrupts = <GIC_SPI 32 IRQ_TYPE_LEVEL_HIGH>;
			ti,hwmods = "timer1";
			ti,timer-alwon;
			clock-names = "fck";
			clocks = <&wkupaon_clkctrl DRA7_TIMER1_CLKCTRL 24>;
		};

		timer2: timer@48032000 {
			compatible = "ti,omap5430-timer";
			reg = <0x48032000 0x80>;
			interrupts = <GIC_SPI 33 IRQ_TYPE_LEVEL_HIGH>;
			ti,hwmods = "timer2";
		};

		timer3: timer@48034000 {
			compatible = "ti,omap5430-timer";
			reg = <0x48034000 0x80>;
			interrupts = <GIC_SPI 34 IRQ_TYPE_LEVEL_HIGH>;
			ti,hwmods = "timer3";
		};

		timer4: timer@48036000 {
			compatible = "ti,omap5430-timer";
			reg = <0x48036000 0x80>;
			interrupts = <GIC_SPI 35 IRQ_TYPE_LEVEL_HIGH>;
			ti,hwmods = "timer4";
		};

		timer5: timer@48820000 {
			compatible = "ti,omap5430-timer";
			reg = <0x48820000 0x80>;
			interrupts = <GIC_SPI 36 IRQ_TYPE_LEVEL_HIGH>;
			ti,hwmods = "timer5";
		};

		timer6: timer@48822000 {
			compatible = "ti,omap5430-timer";
			reg = <0x48822000 0x80>;
			interrupts = <GIC_SPI 37 IRQ_TYPE_LEVEL_HIGH>;
			ti,hwmods = "timer6";
		};

		timer7: timer@48824000 {
			compatible = "ti,omap5430-timer";
			reg = <0x48824000 0x80>;
			interrupts = <GIC_SPI 38 IRQ_TYPE_LEVEL_HIGH>;
			ti,hwmods = "timer7";
		};

		timer8: timer@48826000 {
			compatible = "ti,omap5430-timer";
			reg = <0x48826000 0x80>;
			interrupts = <GIC_SPI 39 IRQ_TYPE_LEVEL_HIGH>;
			ti,hwmods = "timer8";
		};

		timer9: timer@4803e000 {
			compatible = "ti,omap5430-timer";
			reg = <0x4803e000 0x80>;
			interrupts = <GIC_SPI 40 IRQ_TYPE_LEVEL_HIGH>;
			ti,hwmods = "timer9";
		};

		timer10: timer@48086000 {
			compatible = "ti,omap5430-timer";
			reg = <0x48086000 0x80>;
			interrupts = <GIC_SPI 41 IRQ_TYPE_LEVEL_HIGH>;
			ti,hwmods = "timer10";
		};

		timer11: timer@48088000 {
			compatible = "ti,omap5430-timer";
			reg = <0x48088000 0x80>;
			interrupts = <GIC_SPI 42 IRQ_TYPE_LEVEL_HIGH>;
			ti,hwmods = "timer11";
		};

		timer12: timer@4ae20000 {
			compatible = "ti,omap5430-timer";
			reg = <0x4ae20000 0x80>;
			interrupts = <GIC_SPI 90 IRQ_TYPE_LEVEL_HIGH>;
			ti,hwmods = "timer12";
			ti,timer-alwon;
			ti,timer-secure;
		};

		timer13: timer@48828000 {
			compatible = "ti,omap5430-timer";
			reg = <0x48828000 0x80>;
			interrupts = <GIC_SPI 339 IRQ_TYPE_LEVEL_HIGH>;
			ti,hwmods = "timer13";
		};

		timer14: timer@4882a000 {
			compatible = "ti,omap5430-timer";
			reg = <0x4882a000 0x80>;
			interrupts = <GIC_SPI 340 IRQ_TYPE_LEVEL_HIGH>;
			ti,hwmods = "timer14";
		};

		timer15: timer@4882c000 {
			compatible = "ti,omap5430-timer";
			reg = <0x4882c000 0x80>;
			interrupts = <GIC_SPI 341 IRQ_TYPE_LEVEL_HIGH>;
			ti,hwmods = "timer15";
		};

		timer16: timer@4882e000 {
			compatible = "ti,omap5430-timer";
			reg = <0x4882e000 0x80>;
			interrupts = <GIC_SPI 342 IRQ_TYPE_LEVEL_HIGH>;
			ti,hwmods = "timer16";
		};

		wdt2: wdt@4ae14000 {
			compatible = "ti,omap3-wdt";
			reg = <0x4ae14000 0x80>;
			interrupts = <GIC_SPI 75 IRQ_TYPE_LEVEL_HIGH>;
			ti,hwmods = "wd_timer2";
		};

		hwspinlock: spinlock@4a0f6000 {
			compatible = "ti,omap4-hwspinlock";
			reg = <0x4a0f6000 0x1000>;
			ti,hwmods = "spinlock";
			#hwlock-cells = <1>;
		};

		dmm@4e000000 {
			compatible = "ti,omap5-dmm";
			reg = <0x4e000000 0x800>;
			interrupts = <GIC_SPI 108 IRQ_TYPE_LEVEL_HIGH>;
			ti,hwmods = "dmm";
		};

		i2c1: i2c@48070000 {
			compatible = "ti,omap4-i2c";
			reg = <0x48070000 0x100>;
			interrupts = <GIC_SPI 51 IRQ_TYPE_LEVEL_HIGH>;
			#address-cells = <1>;
			#size-cells = <0>;
			ti,hwmods = "i2c1";
			status = "disabled";
		};

		i2c2: i2c@48072000 {
			compatible = "ti,omap4-i2c";
			reg = <0x48072000 0x100>;
			interrupts = <GIC_SPI 52 IRQ_TYPE_LEVEL_HIGH>;
			#address-cells = <1>;
			#size-cells = <0>;
			ti,hwmods = "i2c2";
			status = "disabled";
		};

		i2c3: i2c@48060000 {
			compatible = "ti,omap4-i2c";
			reg = <0x48060000 0x100>;
			interrupts = <GIC_SPI 56 IRQ_TYPE_LEVEL_HIGH>;
			#address-cells = <1>;
			#size-cells = <0>;
			ti,hwmods = "i2c3";
			status = "disabled";
		};

		i2c4: i2c@4807a000 {
			compatible = "ti,omap4-i2c";
			reg = <0x4807a000 0x100>;
			interrupts = <GIC_SPI 57 IRQ_TYPE_LEVEL_HIGH>;
			#address-cells = <1>;
			#size-cells = <0>;
			ti,hwmods = "i2c4";
			status = "disabled";
		};

		i2c5: i2c@4807c000 {
			compatible = "ti,omap4-i2c";
			reg = <0x4807c000 0x100>;
			interrupts = <GIC_SPI 55 IRQ_TYPE_LEVEL_HIGH>;
			#address-cells = <1>;
			#size-cells = <0>;
			ti,hwmods = "i2c5";
			status = "disabled";
		};

		mmc1: mmc@4809c000 {
			compatible = "ti,omap4-hsmmc";
			reg = <0x4809c000 0x400>;
			interrupts = <GIC_SPI 78 IRQ_TYPE_LEVEL_HIGH>;
			ti,hwmods = "mmc1";
			ti,dual-volt;
			ti,needs-special-reset;
			dmas = <&sdma_xbar 61>, <&sdma_xbar 62>;
			dma-names = "tx", "rx";
			status = "disabled";
			pbias-supply = <&pbias_mmc_reg>;
			max-frequency = <192000000>;
		};

		hdqw1w: 1w@480b2000 {
			compatible = "ti,omap3-1w";
			reg = <0x480b2000 0x1000>;
			interrupts = <GIC_SPI 53 IRQ_TYPE_LEVEL_HIGH>;
			ti,hwmods = "hdq1w";
		};

		mmc2: mmc@480b4000 {
			compatible = "ti,omap4-hsmmc";
			reg = <0x480b4000 0x400>;
			interrupts = <GIC_SPI 81 IRQ_TYPE_LEVEL_HIGH>;
			ti,hwmods = "mmc2";
			ti,needs-special-reset;
			dmas = <&sdma_xbar 47>, <&sdma_xbar 48>;
			dma-names = "tx", "rx";
			status = "disabled";
			max-frequency = <192000000>;
		};

		mmc3: mmc@480ad000 {
			compatible = "ti,omap4-hsmmc";
			reg = <0x480ad000 0x400>;
			interrupts = <GIC_SPI 89 IRQ_TYPE_LEVEL_HIGH>;
			ti,hwmods = "mmc3";
			ti,needs-special-reset;
			dmas = <&sdma_xbar 77>, <&sdma_xbar 78>;
			dma-names = "tx", "rx";
			status = "disabled";
			/* Errata i887 limits max-frequency of MMC3 to 64 MHz */
			max-frequency = <64000000>;
		};

		mmc4: mmc@480d1000 {
			compatible = "ti,omap4-hsmmc";
			reg = <0x480d1000 0x400>;
			interrupts = <GIC_SPI 91 IRQ_TYPE_LEVEL_HIGH>;
			ti,hwmods = "mmc4";
			ti,needs-special-reset;
			dmas = <&sdma_xbar 57>, <&sdma_xbar 58>;
			dma-names = "tx", "rx";
			status = "disabled";
			max-frequency = <192000000>;
		};

		mmu0_dsp1: mmu@40d01000 {
			compatible = "ti,dra7-dsp-iommu";
			reg = <0x40d01000 0x100>;
			interrupts = <GIC_SPI 23 IRQ_TYPE_LEVEL_HIGH>;
			ti,hwmods = "mmu0_dsp1";
			#iommu-cells = <0>;
			ti,syscon-mmuconfig = <&dsp1_system 0x0>;
			status = "disabled";
		};

		mmu1_dsp1: mmu@40d02000 {
			compatible = "ti,dra7-dsp-iommu";
			reg = <0x40d02000 0x100>;
			interrupts = <GIC_SPI 145 IRQ_TYPE_LEVEL_HIGH>;
			ti,hwmods = "mmu1_dsp1";
			#iommu-cells = <0>;
			ti,syscon-mmuconfig = <&dsp1_system 0x1>;
			status = "disabled";
		};

		mmu_ipu1: mmu@58882000 {
			compatible = "ti,dra7-iommu";
			reg = <0x58882000 0x100>;
			interrupts = <GIC_SPI 395 IRQ_TYPE_LEVEL_HIGH>;
			ti,hwmods = "mmu_ipu1";
			#iommu-cells = <0>;
			ti,iommu-bus-err-back;
			status = "disabled";
		};

		mmu_ipu2: mmu@55082000 {
			compatible = "ti,dra7-iommu";
			reg = <0x55082000 0x100>;
			interrupts = <GIC_SPI 396 IRQ_TYPE_LEVEL_HIGH>;
			ti,hwmods = "mmu_ipu2";
			#iommu-cells = <0>;
			ti,iommu-bus-err-back;
			status = "disabled";
		};

		abb_mpu: regulator-abb-mpu {
			compatible = "ti,abb-v3";
			regulator-name = "abb_mpu";
			#address-cells = <0>;
			#size-cells = <0>;
			clocks = <&sys_clkin1>;
			ti,settling-time = <50>;
			ti,clock-cycles = <16>;

			reg = <0x4ae07ddc 0x4>, <0x4ae07de0 0x4>,
			      <0x4ae06014 0x4>, <0x4a003b20 0xc>,
			      <0x4ae0c158 0x4>;
			reg-names = "setup-address", "control-address",
				    "int-address", "efuse-address",
				    "ldo-address";
			ti,tranxdone-status-mask = <0x80>;
			/* LDOVBBMPU_FBB_MUX_CTRL */
			ti,ldovbb-override-mask = <0x400>;
			/* LDOVBBMPU_FBB_VSET_OUT */
			ti,ldovbb-vset-mask = <0x1F>;

			/*
			 * NOTE: only FBB mode used but actual vset will
			 * determine final biasing
			 */
			ti,abb_info = <
			/*uV		ABB	efuse	rbb_m fbb_m	vset_m*/
			1060000		0	0x0	0 0x02000000 0x01F00000
			1160000		0	0x4	0 0x02000000 0x01F00000
			1210000		0	0x8	0 0x02000000 0x01F00000
			>;
		};

		abb_ivahd: regulator-abb-ivahd {
			compatible = "ti,abb-v3";
			regulator-name = "abb_ivahd";
			#address-cells = <0>;
			#size-cells = <0>;
			clocks = <&sys_clkin1>;
			ti,settling-time = <50>;
			ti,clock-cycles = <16>;

			reg = <0x4ae07e34 0x4>, <0x4ae07e24 0x4>,
			      <0x4ae06010 0x4>, <0x4a0025cc 0xc>,
			      <0x4a002470 0x4>;
			reg-names = "setup-address", "control-address",
				    "int-address", "efuse-address",
				    "ldo-address";
			ti,tranxdone-status-mask = <0x40000000>;
			/* LDOVBBIVA_FBB_MUX_CTRL */
			ti,ldovbb-override-mask = <0x400>;
			/* LDOVBBIVA_FBB_VSET_OUT */
			ti,ldovbb-vset-mask = <0x1F>;

			/*
			 * NOTE: only FBB mode used but actual vset will
			 * determine final biasing
			 */
			ti,abb_info = <
			/*uV		ABB	efuse	rbb_m fbb_m	vset_m*/
			1055000		0	0x0	0 0x02000000 0x01F00000
			1150000		0	0x4	0 0x02000000 0x01F00000
			1250000		0	0x8	0 0x02000000 0x01F00000
			>;
		};

		abb_dspeve: regulator-abb-dspeve {
			compatible = "ti,abb-v3";
			regulator-name = "abb_dspeve";
			#address-cells = <0>;
			#size-cells = <0>;
			clocks = <&sys_clkin1>;
			ti,settling-time = <50>;
			ti,clock-cycles = <16>;

			reg = <0x4ae07e30 0x4>, <0x4ae07e20 0x4>,
			      <0x4ae06010 0x4>, <0x4a0025e0 0xc>,
			      <0x4a00246c 0x4>;
			reg-names = "setup-address", "control-address",
				    "int-address", "efuse-address",
				    "ldo-address";
			ti,tranxdone-status-mask = <0x20000000>;
			/* LDOVBBDSPEVE_FBB_MUX_CTRL */
			ti,ldovbb-override-mask = <0x400>;
			/* LDOVBBDSPEVE_FBB_VSET_OUT */
			ti,ldovbb-vset-mask = <0x1F>;

			/*
			 * NOTE: only FBB mode used but actual vset will
			 * determine final biasing
			 */
			ti,abb_info = <
			/*uV		ABB	efuse	rbb_m fbb_m	vset_m*/
			1055000		0	0x0	0 0x02000000 0x01F00000
			1150000		0	0x4	0 0x02000000 0x01F00000
			1250000		0	0x8	0 0x02000000 0x01F00000
			>;
		};

		abb_gpu: regulator-abb-gpu {
			compatible = "ti,abb-v3";
			regulator-name = "abb_gpu";
			#address-cells = <0>;
			#size-cells = <0>;
			clocks = <&sys_clkin1>;
			ti,settling-time = <50>;
			ti,clock-cycles = <16>;

			reg = <0x4ae07de4 0x4>, <0x4ae07de8 0x4>,
			      <0x4ae06010 0x4>, <0x4a003b08 0xc>,
			      <0x4ae0c154 0x4>;
			reg-names = "setup-address", "control-address",
				    "int-address", "efuse-address",
				    "ldo-address";
			ti,tranxdone-status-mask = <0x10000000>;
			/* LDOVBBGPU_FBB_MUX_CTRL */
			ti,ldovbb-override-mask = <0x400>;
			/* LDOVBBGPU_FBB_VSET_OUT */
			ti,ldovbb-vset-mask = <0x1F>;

			/*
			 * NOTE: only FBB mode used but actual vset will
			 * determine final biasing
			 */
			ti,abb_info = <
			/*uV		ABB	efuse	rbb_m fbb_m	vset_m*/
			1090000		0	0x0	0 0x02000000 0x01F00000
			1210000		0	0x4	0 0x02000000 0x01F00000
			1280000		0	0x8	0 0x02000000 0x01F00000
			>;
		};

		mcspi1: spi@48098000 {
			compatible = "ti,omap4-mcspi";
			reg = <0x48098000 0x200>;
			interrupts = <GIC_SPI 60 IRQ_TYPE_LEVEL_HIGH>;
			#address-cells = <1>;
			#size-cells = <0>;
			ti,hwmods = "mcspi1";
			ti,spi-num-cs = <4>;
			dmas = <&sdma_xbar 35>,
			       <&sdma_xbar 36>,
			       <&sdma_xbar 37>,
			       <&sdma_xbar 38>,
			       <&sdma_xbar 39>,
			       <&sdma_xbar 40>,
			       <&sdma_xbar 41>,
			       <&sdma_xbar 42>;
			dma-names = "tx0", "rx0", "tx1", "rx1",
				    "tx2", "rx2", "tx3", "rx3";
			status = "disabled";
		};

		mcspi2: spi@4809a000 {
			compatible = "ti,omap4-mcspi";
			reg = <0x4809a000 0x200>;
			interrupts = <GIC_SPI 61 IRQ_TYPE_LEVEL_HIGH>;
			#address-cells = <1>;
			#size-cells = <0>;
			ti,hwmods = "mcspi2";
			ti,spi-num-cs = <2>;
			dmas = <&sdma_xbar 43>,
			       <&sdma_xbar 44>,
			       <&sdma_xbar 45>,
			       <&sdma_xbar 46>;
			dma-names = "tx0", "rx0", "tx1", "rx1";
			status = "disabled";
		};

		mcspi3: spi@480b8000 {
			compatible = "ti,omap4-mcspi";
			reg = <0x480b8000 0x200>;
			interrupts = <GIC_SPI 86 IRQ_TYPE_LEVEL_HIGH>;
			#address-cells = <1>;
			#size-cells = <0>;
			ti,hwmods = "mcspi3";
			ti,spi-num-cs = <2>;
			dmas = <&sdma_xbar 15>, <&sdma_xbar 16>;
			dma-names = "tx0", "rx0";
			status = "disabled";
		};

		mcspi4: spi@480ba000 {
			compatible = "ti,omap4-mcspi";
			reg = <0x480ba000 0x200>;
			interrupts = <GIC_SPI 43 IRQ_TYPE_LEVEL_HIGH>;
			#address-cells = <1>;
			#size-cells = <0>;
			ti,hwmods = "mcspi4";
			ti,spi-num-cs = <1>;
			dmas = <&sdma_xbar 70>, <&sdma_xbar 71>;
			dma-names = "tx0", "rx0";
			status = "disabled";
		};

		qspi: qspi@4b300000 {
			compatible = "ti,dra7xxx-qspi";
			reg = <0x4b300000 0x100>,
			      <0x5c000000 0x4000000>;
			reg-names = "qspi_base", "qspi_mmap";
			syscon-chipselects = <&scm_conf 0x558>;
			#address-cells = <1>;
			#size-cells = <0>;
			ti,hwmods = "qspi";
			clocks = <&l4per_clkctrl DRA7_QSPI_CLKCTRL 25>;
			clock-names = "fck";
			num-cs = <4>;
			interrupts = <GIC_SPI 343 IRQ_TYPE_LEVEL_HIGH>;
			status = "disabled";
		};

		/* OCP2SCP3 */
		ocp2scp@4a090000 {
			compatible = "ti,omap-ocp2scp";
			#address-cells = <1>;
			#size-cells = <1>;
			ranges;
			reg = <0x4a090000 0x20>;
			ti,hwmods = "ocp2scp3";
			sata_phy: phy@4a096000 {
				compatible = "ti,phy-pipe3-sata";
				reg = <0x4A096000 0x80>, /* phy_rx */
				      <0x4A096400 0x64>, /* phy_tx */
				      <0x4A096800 0x40>; /* pll_ctrl */
				reg-names = "phy_rx", "phy_tx", "pll_ctrl";
				syscon-phy-power = <&scm_conf 0x374>;
				clocks = <&sys_clkin1>,
					 <&l3init_clkctrl DRA7_SATA_CLKCTRL 8>;
				clock-names = "sysclk", "refclk";
				syscon-pllreset = <&scm_conf 0x3fc>;
				#phy-cells = <0>;
			};

			pcie1_phy: pciephy@4a094000 {
				compatible = "ti,phy-pipe3-pcie";
				reg = <0x4a094000 0x80>, /* phy_rx */
				      <0x4a094400 0x64>; /* phy_tx */
				reg-names = "phy_rx", "phy_tx";
				syscon-phy-power = <&scm_conf_pcie 0x1c>;
				syscon-pcs = <&scm_conf_pcie 0x10>;
				clocks = <&dpll_pcie_ref_ck>,
					 <&dpll_pcie_ref_m2ldo_ck>,
					 <&l3init_clkctrl DRA7_PCIE1_CLKCTRL 8>,
					 <&l3init_clkctrl DRA7_PCIE1_CLKCTRL 9>,
					 <&l3init_clkctrl DRA7_PCIE1_CLKCTRL 10>,
					 <&optfclk_pciephy_div>,
					 <&sys_clkin1>;
				clock-names = "dpll_ref", "dpll_ref_m2",
					      "wkupclk", "refclk",
					      "div-clk", "phy-div", "sysclk";
				#phy-cells = <0>;
			};

			pcie2_phy: pciephy@4a095000 {
				compatible = "ti,phy-pipe3-pcie";
				reg = <0x4a095000 0x80>, /* phy_rx */
				      <0x4a095400 0x64>; /* phy_tx */
				reg-names = "phy_rx", "phy_tx";
				syscon-phy-power = <&scm_conf_pcie 0x20>;
				syscon-pcs = <&scm_conf_pcie 0x10>;
				clocks = <&dpll_pcie_ref_ck>,
					 <&dpll_pcie_ref_m2ldo_ck>,
					 <&l3init_clkctrl DRA7_PCIE2_CLKCTRL 8>,
					 <&l3init_clkctrl DRA7_PCIE2_CLKCTRL 9>,
					 <&l3init_clkctrl DRA7_PCIE2_CLKCTRL 10>,
					 <&optfclk_pciephy_div>,
					 <&sys_clkin1>;
				clock-names = "dpll_ref", "dpll_ref_m2",
					      "wkupclk", "refclk",
					      "div-clk", "phy-div", "sysclk";
				#phy-cells = <0>;
				status = "disabled";
			};
		};

		sata: sata@4a141100 {
			compatible = "snps,dwc-ahci";
			reg = <0x4a140000 0x1100>, <0x4a141100 0x7>;
			interrupts = <GIC_SPI 49 IRQ_TYPE_LEVEL_HIGH>;
			phys = <&sata_phy>;
			phy-names = "sata-phy";
			clocks = <&l3init_clkctrl DRA7_SATA_CLKCTRL 8>;
			ti,hwmods = "sata";
			ports-implemented = <0x1>;
		};

		rtc: rtc@48838000 {
			compatible = "ti,am3352-rtc";
			reg = <0x48838000 0x100>;
			interrupts = <GIC_SPI 217 IRQ_TYPE_LEVEL_HIGH>,
				     <GIC_SPI 217 IRQ_TYPE_LEVEL_HIGH>;
			ti,hwmods = "rtcss";
			clocks = <&sys_32k_ck>;
		};

		/* OCP2SCP1 */
		ocp2scp@4a080000 {
			compatible = "ti,omap-ocp2scp";
			#address-cells = <1>;
			#size-cells = <1>;
			ranges;
			reg = <0x4a080000 0x20>;
			ti,hwmods = "ocp2scp1";

			usb2_phy1: phy@4a084000 {
				compatible = "ti,dra7x-usb2", "ti,omap-usb2";
				reg = <0x4a084000 0x400>;
				syscon-phy-power = <&scm_conf 0x300>;
				clocks = <&usb_phy1_always_on_clk32k>,
					 <&l3init_clkctrl DRA7_USB_OTG_SS1_CLKCTRL 8>;
				clock-names =	"wkupclk",
						"refclk";
				#phy-cells = <0>;
			};

			usb2_phy2: phy@4a085000 {
				compatible = "ti,dra7x-usb2-phy2",
					     "ti,omap-usb2";
				reg = <0x4a085000 0x400>;
				syscon-phy-power = <&scm_conf 0xe74>;
				clocks = <&usb_phy2_always_on_clk32k>,
					 <&l3init_clkctrl DRA7_USB_OTG_SS2_CLKCTRL 8>;
				clock-names =	"wkupclk",
						"refclk";
				#phy-cells = <0>;
			};

			usb3_phy1: phy@4a084400 {
				compatible = "ti,omap-usb3";
				reg = <0x4a084400 0x80>,
				      <0x4a084800 0x64>,
				      <0x4a084c00 0x40>;
				reg-names = "phy_rx", "phy_tx", "pll_ctrl";
				syscon-phy-power = <&scm_conf 0x370>;
				clocks = <&usb_phy3_always_on_clk32k>,
					 <&sys_clkin1>,
					 <&l3init_clkctrl DRA7_USB_OTG_SS1_CLKCTRL 8>;
				clock-names =	"wkupclk",
						"sysclk",
						"refclk";
				#phy-cells = <0>;
			};
		};

		target-module@4a0dd000 {
<<<<<<< HEAD
			compatible = "ti,sysc-omap4-sr";
			ti,hwmods = "smartreflex_core";
			reg = <0x4a0dd000 0x4>,
			      <0x4a0dd008 0x4>;
			reg-names = "rev", "sysc";
=======
			compatible = "ti,sysc-omap4-sr", "ti,sysc";
			ti,hwmods = "smartreflex_core";
			reg = <0x4a0dd038 0x4>;
			reg-names = "sysc";
			ti,sysc-mask = <SYSC_OMAP3_SR_ENAWAKEUP>;
			ti,sysc-sidle = <SYSC_IDLE_FORCE>,
					<SYSC_IDLE_NO>,
					<SYSC_IDLE_SMART>,
					<SYSC_IDLE_SMART_WKUP>;
			clocks = <&coreaon_clkctrl DRA7_SMARTREFLEX_CORE_CLKCTRL 0>;
			clock-names = "fck";
>>>>>>> 661e50bc
			#address-cells = <1>;
			#size-cells = <1>;
			ranges = <0 0x4a0dd000 0x001000>;

			/* SmartReflex child device marked reserved in TRM */
		};

		target-module@4a0d9000 {
<<<<<<< HEAD
			compatible = "ti,sysc-omap4-sr";
			ti,hwmods = "smartreflex_mpu";
			reg = <0x4a0d9000 0x4>,
			      <0x4a0d9008 0x4>;
			reg-names = "rev", "sysc";
=======
			compatible = "ti,sysc-omap4-sr", "ti,sysc";
			ti,hwmods = "smartreflex_mpu";
			reg = <0x4a0d9038 0x4>;
			reg-names = "sysc";
			ti,sysc-mask = <SYSC_OMAP3_SR_ENAWAKEUP>;
			ti,sysc-sidle = <SYSC_IDLE_FORCE>,
					<SYSC_IDLE_NO>,
					<SYSC_IDLE_SMART>,
					<SYSC_IDLE_SMART_WKUP>;
			clocks = <&coreaon_clkctrl DRA7_SMARTREFLEX_MPU_CLKCTRL 0>;
			clock-names = "fck";
>>>>>>> 661e50bc
			#address-cells = <1>;
			#size-cells = <1>;
			ranges = <0 0x4a0d9000 0x001000>;

			/* SmartReflex child device marked reserved in TRM */
		};

		omap_dwc3_1: omap_dwc3_1@48880000 {
			compatible = "ti,dwc3";
			ti,hwmods = "usb_otg_ss1";
			reg = <0x48880000 0x10000>;
			interrupts = <GIC_SPI 72 IRQ_TYPE_LEVEL_HIGH>;
			#address-cells = <1>;
			#size-cells = <1>;
			utmi-mode = <2>;
			ranges;
			usb1: usb@48890000 {
				compatible = "snps,dwc3";
				reg = <0x48890000 0x17000>;
				interrupts = <GIC_SPI 71 IRQ_TYPE_LEVEL_HIGH>,
					     <GIC_SPI 71 IRQ_TYPE_LEVEL_HIGH>,
					     <GIC_SPI 72 IRQ_TYPE_LEVEL_HIGH>;
				interrupt-names = "peripheral",
						  "host",
						  "otg";
				phys = <&usb2_phy1>, <&usb3_phy1>;
				phy-names = "usb2-phy", "usb3-phy";
				maximum-speed = "super-speed";
				dr_mode = "otg";
				snps,dis_u3_susphy_quirk;
				snps,dis_u2_susphy_quirk;
				snps,dis_metastability_quirk;
			};
		};

		omap_dwc3_2: omap_dwc3_2@488c0000 {
			compatible = "ti,dwc3";
			ti,hwmods = "usb_otg_ss2";
			reg = <0x488c0000 0x10000>;
			interrupts = <GIC_SPI 87 IRQ_TYPE_LEVEL_HIGH>;
			#address-cells = <1>;
			#size-cells = <1>;
			utmi-mode = <2>;
			ranges;
			usb2: usb@488d0000 {
				compatible = "snps,dwc3";
				reg = <0x488d0000 0x17000>;
				interrupts = <GIC_SPI 73 IRQ_TYPE_LEVEL_HIGH>,
					     <GIC_SPI 73 IRQ_TYPE_LEVEL_HIGH>,
					     <GIC_SPI 87 IRQ_TYPE_LEVEL_HIGH>;
				interrupt-names = "peripheral",
						  "host",
						  "otg";
				phys = <&usb2_phy2>;
				phy-names = "usb2-phy";
				maximum-speed = "high-speed";
				dr_mode = "otg";
				snps,dis_u3_susphy_quirk;
				snps,dis_u2_susphy_quirk;
			};
		};

		/* IRQ for DWC3_3 and DWC3_4 need IRQ crossbar */
		omap_dwc3_3: omap_dwc3_3@48900000 {
			compatible = "ti,dwc3";
			ti,hwmods = "usb_otg_ss3";
			reg = <0x48900000 0x10000>;
			interrupts = <GIC_SPI 344 IRQ_TYPE_LEVEL_HIGH>;
			#address-cells = <1>;
			#size-cells = <1>;
			utmi-mode = <2>;
			ranges;
			status = "disabled";
			usb3: usb@48910000 {
				compatible = "snps,dwc3";
				reg = <0x48910000 0x17000>;
				interrupts = <GIC_SPI 88 IRQ_TYPE_LEVEL_HIGH>,
					     <GIC_SPI 88 IRQ_TYPE_LEVEL_HIGH>,
					     <GIC_SPI 344 IRQ_TYPE_LEVEL_HIGH>;
				interrupt-names = "peripheral",
						  "host",
						  "otg";
				maximum-speed = "high-speed";
				dr_mode = "otg";
				snps,dis_u3_susphy_quirk;
				snps,dis_u2_susphy_quirk;
			};
		};

		elm: elm@48078000 {
			compatible = "ti,am3352-elm";
			reg = <0x48078000 0xfc0>;      /* device IO registers */
			interrupts = <GIC_SPI 1 IRQ_TYPE_LEVEL_HIGH>;
			ti,hwmods = "elm";
			status = "disabled";
		};

		gpmc: gpmc@50000000 {
			compatible = "ti,am3352-gpmc";
			ti,hwmods = "gpmc";
			reg = <0x50000000 0x37c>;      /* device IO registers */
			interrupts = <GIC_SPI 15 IRQ_TYPE_LEVEL_HIGH>;
			dmas = <&edma_xbar 4 0>;
			dma-names = "rxtx";
			gpmc,num-cs = <8>;
			gpmc,num-waitpins = <2>;
			#address-cells = <2>;
			#size-cells = <1>;
			interrupt-controller;
			#interrupt-cells = <2>;
			gpio-controller;
			#gpio-cells = <2>;
			status = "disabled";
		};

		atl: atl@4843c000 {
			compatible = "ti,dra7-atl";
			reg = <0x4843c000 0x3ff>;
			ti,hwmods = "atl";
			ti,provided-clocks = <&atl_clkin0_ck>, <&atl_clkin1_ck>,
					     <&atl_clkin2_ck>, <&atl_clkin3_ck>;
			clocks = <&atl_clkctrl DRA7_ATL_CLKCTRL 26>;
			clock-names = "fck";
			status = "disabled";
		};

		mcasp1: mcasp@48460000 {
			compatible = "ti,dra7-mcasp-audio";
			ti,hwmods = "mcasp1";
			reg = <0x48460000 0x2000>,
			      <0x45800000 0x1000>;
			reg-names = "mpu","dat";
			interrupts = <GIC_SPI 104 IRQ_TYPE_LEVEL_HIGH>,
				     <GIC_SPI 103 IRQ_TYPE_LEVEL_HIGH>;
			interrupt-names = "tx", "rx";
			dmas = <&edma_xbar 129 1>, <&edma_xbar 128 1>;
			dma-names = "tx", "rx";
			clocks = <&ipu_clkctrl DRA7_MCASP1_CLKCTRL 22>, <&ipu_clkctrl DRA7_MCASP1_CLKCTRL 24>,
				 <&ipu_clkctrl DRA7_MCASP1_CLKCTRL 28>;
			clock-names = "fck", "ahclkx", "ahclkr";
			status = "disabled";
		};

		mcasp2: mcasp@48464000 {
			compatible = "ti,dra7-mcasp-audio";
			ti,hwmods = "mcasp2";
			reg = <0x48464000 0x2000>,
			      <0x45c00000 0x1000>;
			reg-names = "mpu","dat";
			interrupts = <GIC_SPI 149 IRQ_TYPE_LEVEL_HIGH>,
				     <GIC_SPI 148 IRQ_TYPE_LEVEL_HIGH>;
			interrupt-names = "tx", "rx";
			dmas = <&edma_xbar 131 1>, <&edma_xbar 130 1>;
			dma-names = "tx", "rx";
			clocks = <&l4per_clkctrl DRA7_MCASP2_CLKCTRL 22>,
				 <&l4per_clkctrl DRA7_MCASP2_CLKCTRL 24>,
				 <&l4per_clkctrl DRA7_MCASP2_CLKCTRL 28>;
			clock-names = "fck", "ahclkx", "ahclkr";
			status = "disabled";
		};

		mcasp3: mcasp@48468000 {
			compatible = "ti,dra7-mcasp-audio";
			ti,hwmods = "mcasp3";
			reg = <0x48468000 0x2000>,
			      <0x46000000 0x1000>;
			reg-names = "mpu","dat";
			interrupts = <GIC_SPI 151 IRQ_TYPE_LEVEL_HIGH>,
				     <GIC_SPI 150 IRQ_TYPE_LEVEL_HIGH>;
			interrupt-names = "tx", "rx";
			dmas = <&edma_xbar 133 1>, <&edma_xbar 132 1>;
			dma-names = "tx", "rx";
			clocks = <&l4per_clkctrl DRA7_MCASP3_CLKCTRL 22>,
				 <&l4per_clkctrl DRA7_MCASP3_CLKCTRL 24>;
			clock-names = "fck", "ahclkx";
			status = "disabled";
		};

		mcasp4: mcasp@4846c000 {
			compatible = "ti,dra7-mcasp-audio";
			ti,hwmods = "mcasp4";
			reg = <0x4846c000 0x2000>,
			      <0x48436000 0x1000>;
			reg-names = "mpu","dat";
			interrupts = <GIC_SPI 153 IRQ_TYPE_LEVEL_HIGH>,
				     <GIC_SPI 152 IRQ_TYPE_LEVEL_HIGH>;
			interrupt-names = "tx", "rx";
			dmas = <&edma_xbar 135 1>, <&edma_xbar 134 1>;
			dma-names = "tx", "rx";
			clocks = <&l4per_clkctrl DRA7_MCASP4_CLKCTRL 22>,
				 <&l4per_clkctrl DRA7_MCASP4_CLKCTRL 24>;
			clock-names = "fck", "ahclkx";
			status = "disabled";
		};

		mcasp5: mcasp@48470000 {
			compatible = "ti,dra7-mcasp-audio";
			ti,hwmods = "mcasp5";
			reg = <0x48470000 0x2000>,
			      <0x4843a000 0x1000>;
			reg-names = "mpu","dat";
			interrupts = <GIC_SPI 155 IRQ_TYPE_LEVEL_HIGH>,
				     <GIC_SPI 154 IRQ_TYPE_LEVEL_HIGH>;
			interrupt-names = "tx", "rx";
			dmas = <&edma_xbar 137 1>, <&edma_xbar 136 1>;
			dma-names = "tx", "rx";
			clocks = <&l4per_clkctrl DRA7_MCASP5_CLKCTRL 22>,
				 <&l4per_clkctrl DRA7_MCASP5_CLKCTRL 24>;
			clock-names = "fck", "ahclkx";
			status = "disabled";
		};

		mcasp6: mcasp@48474000 {
			compatible = "ti,dra7-mcasp-audio";
			ti,hwmods = "mcasp6";
			reg = <0x48474000 0x2000>,
			      <0x4844c000 0x1000>;
			reg-names = "mpu","dat";
			interrupts = <GIC_SPI 157 IRQ_TYPE_LEVEL_HIGH>,
				     <GIC_SPI 156 IRQ_TYPE_LEVEL_HIGH>;
			interrupt-names = "tx", "rx";
			dmas = <&edma_xbar 139 1>, <&edma_xbar 138 1>;
			dma-names = "tx", "rx";
			clocks = <&l4per_clkctrl DRA7_MCASP6_CLKCTRL 22>,
				 <&l4per_clkctrl DRA7_MCASP6_CLKCTRL 24>;
			clock-names = "fck", "ahclkx";
			status = "disabled";
		};

		mcasp7: mcasp@48478000 {
			compatible = "ti,dra7-mcasp-audio";
			ti,hwmods = "mcasp7";
			reg = <0x48478000 0x2000>,
			      <0x48450000 0x1000>;
			reg-names = "mpu","dat";
			interrupts = <GIC_SPI 159 IRQ_TYPE_LEVEL_HIGH>,
				     <GIC_SPI 158 IRQ_TYPE_LEVEL_HIGH>;
			interrupt-names = "tx", "rx";
			dmas = <&edma_xbar 141 1>, <&edma_xbar 140 1>;
			dma-names = "tx", "rx";
			clocks = <&l4per_clkctrl DRA7_MCASP7_CLKCTRL 22>,
				 <&l4per_clkctrl DRA7_MCASP7_CLKCTRL 24>;
			clock-names = "fck", "ahclkx";
			status = "disabled";
		};

		mcasp8: mcasp@4847c000 {
			compatible = "ti,dra7-mcasp-audio";
			ti,hwmods = "mcasp8";
			reg = <0x4847c000 0x2000>,
			      <0x48454000 0x1000>;
			reg-names = "mpu","dat";
			interrupts = <GIC_SPI 161 IRQ_TYPE_LEVEL_HIGH>,
				     <GIC_SPI 160 IRQ_TYPE_LEVEL_HIGH>;
			interrupt-names = "tx", "rx";
			dmas = <&edma_xbar 143 1>, <&edma_xbar 142 1>;
			dma-names = "tx", "rx";
			clocks = <&l4per_clkctrl DRA7_MCASP8_CLKCTRL 22>,
				 <&l4per_clkctrl DRA7_MCASP8_CLKCTRL 24>;
			clock-names = "fck", "ahclkx";
			status = "disabled";
		};

		crossbar_mpu: crossbar@4a002a48 {
			compatible = "ti,irq-crossbar";
			reg = <0x4a002a48 0x130>;
			interrupt-controller;
			interrupt-parent = <&wakeupgen>;
			#interrupt-cells = <3>;
			ti,max-irqs = <160>;
			ti,max-crossbar-sources = <MAX_SOURCES>;
			ti,reg-size = <2>;
			ti,irqs-reserved = <0 1 2 3 5 6 131 132>;
			ti,irqs-skip = <10 133 139 140>;
			ti,irqs-safe-map = <0>;
		};

		mac: ethernet@48484000 {
			compatible = "ti,dra7-cpsw","ti,cpsw";
			ti,hwmods = "gmac";
			clocks = <&gmac_main_clk>, <&l3init_clkctrl DRA7_GMAC_CLKCTRL 25>;
			clock-names = "fck", "cpts";
			cpdma_channels = <8>;
			ale_entries = <1024>;
			bd_ram_size = <0x2000>;
			mac_control = <0x20>;
			slaves = <2>;
			active_slave = <0>;
			cpts_clock_mult = <0x784CFE14>;
			cpts_clock_shift = <29>;
			reg = <0x48484000 0x1000
			       0x48485200 0x2E00>;
			#address-cells = <1>;
			#size-cells = <1>;

			/*
			 * Do not allow gating of cpsw clock as workaround
			 * for errata i877. Keeping internal clock disabled
			 * causes the device switching characteristics
			 * to degrade over time and eventually fail to meet
			 * the data manual delay time/skew specs.
			 */
			ti,no-idle;

			/*
			 * rx_thresh_pend
			 * rx_pend
			 * tx_pend
			 * misc_pend
			 */
			interrupts = <GIC_SPI 334 IRQ_TYPE_LEVEL_HIGH>,
				     <GIC_SPI 335 IRQ_TYPE_LEVEL_HIGH>,
				     <GIC_SPI 336 IRQ_TYPE_LEVEL_HIGH>,
				     <GIC_SPI 337 IRQ_TYPE_LEVEL_HIGH>;
			ranges;
			syscon = <&scm_conf>;
			status = "disabled";

			davinci_mdio: mdio@48485000 {
				compatible = "ti,cpsw-mdio","ti,davinci_mdio";
				#address-cells = <1>;
				#size-cells = <0>;
				ti,hwmods = "davinci_mdio";
				bus_freq = <1000000>;
				reg = <0x48485000 0x100>;
			};

			cpsw_emac0: slave@48480200 {
				/* Filled in by U-Boot */
				mac-address = [ 00 00 00 00 00 00 ];
			};

			cpsw_emac1: slave@48480300 {
				/* Filled in by U-Boot */
				mac-address = [ 00 00 00 00 00 00 ];
			};

			phy_sel: cpsw-phy-sel@4a002554 {
				compatible = "ti,dra7xx-cpsw-phy-sel";
				reg= <0x4a002554 0x4>;
				reg-names = "gmii-sel";
			};
		};

		dcan1: can@481cc000 {
			compatible = "ti,dra7-d_can";
			ti,hwmods = "dcan1";
			reg = <0x4ae3c000 0x2000>;
			syscon-raminit = <&scm_conf 0x558 0>;
			interrupts = <GIC_SPI 222 IRQ_TYPE_LEVEL_HIGH>;
			clocks = <&wkupaon_clkctrl DRA7_DCAN1_CLKCTRL 24>;
			status = "disabled";
		};

		dcan2: can@481d0000 {
			compatible = "ti,dra7-d_can";
			ti,hwmods = "dcan2";
			reg = <0x48480000 0x2000>;
			syscon-raminit = <&scm_conf 0x558 1>;
			interrupts = <GIC_SPI 225 IRQ_TYPE_LEVEL_HIGH>;
			clocks = <&sys_clkin1>;
			status = "disabled";
		};

		dss: dss@58000000 {
			compatible = "ti,dra7-dss";
			/* 'reg' defined in dra72x.dtsi and dra74x.dtsi */
			/* 'clocks' defined in dra72x.dtsi and dra74x.dtsi */
			status = "disabled";
			ti,hwmods = "dss_core";
			/* CTRL_CORE_DSS_PLL_CONTROL */
			syscon-pll-ctrl = <&scm_conf 0x538>;
			#address-cells = <1>;
			#size-cells = <1>;
			ranges;

			dispc@58001000 {
				compatible = "ti,dra7-dispc";
				reg = <0x58001000 0x1000>;
				interrupts = <GIC_SPI 20 IRQ_TYPE_LEVEL_HIGH>;
				ti,hwmods = "dss_dispc";
				clocks = <&dss_clkctrl DRA7_DSS_CORE_CLKCTRL 8>;
				clock-names = "fck";
				/* CTRL_CORE_SMA_SW_1 */
				syscon-pol = <&scm_conf 0x534>;
			};

			hdmi: encoder@58060000 {
				compatible = "ti,dra7-hdmi";
				reg = <0x58040000 0x200>,
				      <0x58040200 0x80>,
				      <0x58040300 0x80>,
				      <0x58060000 0x19000>;
				reg-names = "wp", "pll", "phy", "core";
				interrupts = <GIC_SPI 96 IRQ_TYPE_LEVEL_HIGH>;
				status = "disabled";
				ti,hwmods = "dss_hdmi";
				clocks = <&dss_clkctrl DRA7_DSS_CORE_CLKCTRL 9>,
					 <&dss_clkctrl DRA7_DSS_CORE_CLKCTRL 10>;
				clock-names = "fck", "sys_clk";
				dmas = <&sdma_xbar 76>;
				dma-names = "audio_tx";
			};
		};

		epwmss0: epwmss@4843e000 {
			compatible = "ti,dra746-pwmss", "ti,am33xx-pwmss";
			reg = <0x4843e000 0x30>;
			ti,hwmods = "epwmss0";
			#address-cells = <1>;
			#size-cells = <1>;
			status = "disabled";
			ranges;

			ehrpwm0: pwm@4843e200 {
				compatible = "ti,dra746-ehrpwm",
					     "ti,am3352-ehrpwm";
				#pwm-cells = <3>;
				reg = <0x4843e200 0x80>;
				clocks = <&ehrpwm0_tbclk>, <&l4_root_clk_div>;
				clock-names = "tbclk", "fck";
				status = "disabled";
			};

			ecap0: ecap@4843e100 {
				compatible = "ti,dra746-ecap",
					     "ti,am3352-ecap";
				#pwm-cells = <3>;
				reg = <0x4843e100 0x80>;
				clocks = <&l4_root_clk_div>;
				clock-names = "fck";
				status = "disabled";
			};
		};

		epwmss1: epwmss@48440000 {
			compatible = "ti,dra746-pwmss", "ti,am33xx-pwmss";
			reg = <0x48440000 0x30>;
			ti,hwmods = "epwmss1";
			#address-cells = <1>;
			#size-cells = <1>;
			status = "disabled";
			ranges;

			ehrpwm1: pwm@48440200 {
				compatible = "ti,dra746-ehrpwm",
					     "ti,am3352-ehrpwm";
				#pwm-cells = <3>;
				reg = <0x48440200 0x80>;
				clocks = <&ehrpwm1_tbclk>, <&l4_root_clk_div>;
				clock-names = "tbclk", "fck";
				status = "disabled";
			};

			ecap1: ecap@48440100 {
				compatible = "ti,dra746-ecap",
					     "ti,am3352-ecap";
				#pwm-cells = <3>;
				reg = <0x48440100 0x80>;
				clocks = <&l4_root_clk_div>;
				clock-names = "fck";
				status = "disabled";
			};
		};

		epwmss2: epwmss@48442000 {
			compatible = "ti,dra746-pwmss", "ti,am33xx-pwmss";
			reg = <0x48442000 0x30>;
			ti,hwmods = "epwmss2";
			#address-cells = <1>;
			#size-cells = <1>;
			status = "disabled";
			ranges;

			ehrpwm2: pwm@48442200 {
				compatible = "ti,dra746-ehrpwm",
					     "ti,am3352-ehrpwm";
				#pwm-cells = <3>;
				reg = <0x48442200 0x80>;
				clocks = <&ehrpwm2_tbclk>, <&l4_root_clk_div>;
				clock-names = "tbclk", "fck";
				status = "disabled";
			};

			ecap2: ecap@48442100 {
				compatible = "ti,dra746-ecap",
					     "ti,am3352-ecap";
				#pwm-cells = <3>;
				reg = <0x48442100 0x80>;
				clocks = <&l4_root_clk_div>;
				clock-names = "fck";
				status = "disabled";
			};
		};

		aes1: aes@4b500000 {
			compatible = "ti,omap4-aes";
			ti,hwmods = "aes1";
			reg = <0x4b500000 0xa0>;
			interrupts = <GIC_SPI 80 IRQ_TYPE_LEVEL_HIGH>;
			dmas = <&edma_xbar 111 0>, <&edma_xbar 110 0>;
			dma-names = "tx", "rx";
			clocks = <&l3_iclk_div>;
			clock-names = "fck";
		};

		aes2: aes@4b700000 {
			compatible = "ti,omap4-aes";
			ti,hwmods = "aes2";
			reg = <0x4b700000 0xa0>;
			interrupts = <GIC_SPI 59 IRQ_TYPE_LEVEL_HIGH>;
			dmas = <&edma_xbar 114 0>, <&edma_xbar 113 0>;
			dma-names = "tx", "rx";
			clocks = <&l3_iclk_div>;
			clock-names = "fck";
		};

		des: des@480a5000 {
			compatible = "ti,omap4-des";
			ti,hwmods = "des";
			reg = <0x480a5000 0xa0>;
			interrupts = <GIC_SPI 77 IRQ_TYPE_LEVEL_HIGH>;
			dmas = <&sdma_xbar 117>, <&sdma_xbar 116>;
			dma-names = "tx", "rx";
			clocks = <&l3_iclk_div>;
			clock-names = "fck";
		};

		sham: sham@53100000 {
			compatible = "ti,omap5-sham";
			ti,hwmods = "sham";
			reg = <0x4b101000 0x300>;
			interrupts = <GIC_SPI 46 IRQ_TYPE_LEVEL_HIGH>;
			dmas = <&edma_xbar 119 0>;
			dma-names = "rx";
			clocks = <&l3_iclk_div>;
			clock-names = "fck";
		};

		rng: rng@48090000 {
			compatible = "ti,omap4-rng";
			ti,hwmods = "rng";
			reg = <0x48090000 0x2000>;
			interrupts = <GIC_SPI 47 IRQ_TYPE_LEVEL_HIGH>;
			clocks = <&l3_iclk_div>;
			clock-names = "fck";
		};

		opp_supply_mpu: opp-supply@4a003b20 {
			compatible = "ti,omap5-opp-supply";
			reg = <0x4a003b20 0xc>;
			ti,efuse-settings = <
			/* uV   offset */
			1060000 0x0
			1160000 0x4
			1210000 0x8
			>;
			ti,absolute-max-voltage-uv = <1500000>;
		};

	};

	thermal_zones: thermal-zones {
		#include "omap4-cpu-thermal.dtsi"
		#include "omap5-gpu-thermal.dtsi"
		#include "omap5-core-thermal.dtsi"
		#include "dra7-dspeve-thermal.dtsi"
		#include "dra7-iva-thermal.dtsi"
	};

};

&cpu_thermal {
	polling-delay = <500>; /* milliseconds */
	coefficients = <0 2000>;
};

&gpu_thermal {
	coefficients = <0 2000>;
};

&core_thermal {
	coefficients = <0 2000>;
};

&dspeve_thermal {
	coefficients = <0 2000>;
};

&iva_thermal {
	coefficients = <0 2000>;
};

&cpu_crit {
	temperature = <120000>; /* milli Celsius */
};

#include "dra7xx-clocks.dtsi"

&core_crit {
	temperature = <120000>; /* milli Celsius */
};

&gpu_crit {
	temperature = <120000>; /* milli Celsius */
};

&dspeve_crit {
	temperature = <120000>; /* milli Celsius */
};

&iva_crit {
	temperature = <120000>; /* milli Celsius */
};<|MERGE_RESOLUTION|>--- conflicted
+++ resolved
@@ -1523,13 +1523,6 @@
 		};
 
 		target-module@4a0dd000 {
-<<<<<<< HEAD
-			compatible = "ti,sysc-omap4-sr";
-			ti,hwmods = "smartreflex_core";
-			reg = <0x4a0dd000 0x4>,
-			      <0x4a0dd008 0x4>;
-			reg-names = "rev", "sysc";
-=======
 			compatible = "ti,sysc-omap4-sr", "ti,sysc";
 			ti,hwmods = "smartreflex_core";
 			reg = <0x4a0dd038 0x4>;
@@ -1541,7 +1534,6 @@
 					<SYSC_IDLE_SMART_WKUP>;
 			clocks = <&coreaon_clkctrl DRA7_SMARTREFLEX_CORE_CLKCTRL 0>;
 			clock-names = "fck";
->>>>>>> 661e50bc
 			#address-cells = <1>;
 			#size-cells = <1>;
 			ranges = <0 0x4a0dd000 0x001000>;
@@ -1550,13 +1542,6 @@
 		};
 
 		target-module@4a0d9000 {
-<<<<<<< HEAD
-			compatible = "ti,sysc-omap4-sr";
-			ti,hwmods = "smartreflex_mpu";
-			reg = <0x4a0d9000 0x4>,
-			      <0x4a0d9008 0x4>;
-			reg-names = "rev", "sysc";
-=======
 			compatible = "ti,sysc-omap4-sr", "ti,sysc";
 			ti,hwmods = "smartreflex_mpu";
 			reg = <0x4a0d9038 0x4>;
@@ -1568,7 +1553,6 @@
 					<SYSC_IDLE_SMART_WKUP>;
 			clocks = <&coreaon_clkctrl DRA7_SMARTREFLEX_MPU_CLKCTRL 0>;
 			clock-names = "fck";
->>>>>>> 661e50bc
 			#address-cells = <1>;
 			#size-cells = <1>;
 			ranges = <0 0x4a0d9000 0x001000>;
