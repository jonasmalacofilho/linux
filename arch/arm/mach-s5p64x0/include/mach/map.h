--- conflicted
+++ resolved
@@ -27,14 +27,7 @@
 #define S5P64X0_PA_VIC0		0xE4000000
 #define S5P64X0_PA_VIC1		0xE4100000
 
-<<<<<<< HEAD
-#define S5P64X0_PA_SROMC	(0xE7000000)
-#define S5P_PA_SROMC		S5P64X0_PA_SROMC
-
-#define S5P64X0_PA_PDMA		(0xE9000000)
-=======
 #define S5P64X0_PA_SROMC	0xE7000000
->>>>>>> 47ae63e0
 
 #define S5P64X0_PA_PDMA		0xE9000000
 
@@ -54,11 +47,7 @@
 
 #define S5P64X0_PA_HSMMC(x)	(0xED800000 + ((x) * 0x100000))
 
-<<<<<<< HEAD
-#define S5P64X0_PA_I2S		(0xF2000000)
-=======
 #define S5P64X0_PA_I2S		0xF2000000
->>>>>>> 47ae63e0
 #define S5P6450_PA_I2S1		0xF2800000
 #define S5P6450_PA_I2S2		0xF2900000
 
