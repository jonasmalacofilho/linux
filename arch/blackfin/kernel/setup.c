/*
 * arch/blackfin/kernel/setup.c
 *
 * Copyright 2004-2006 Analog Devices Inc.
 *
 * Enter bugs at http://blackfin.uclinux.org/
 *
 * Licensed under the GPL-2 or later.
 */

#include <linux/delay.h>
#include <linux/console.h>
#include <linux/bootmem.h>
#include <linux/seq_file.h>
#include <linux/cpu.h>
#include <linux/mm.h>
#include <linux/module.h>
#include <linux/tty.h>
#include <linux/pfn.h>

#ifdef CONFIG_MTD_UCLINUX
#include <linux/mtd/map.h>
#include <linux/ext2_fs.h>
#include <linux/cramfs_fs.h>
#include <linux/romfs_fs.h>
#endif

#include <asm/cplb.h>
#include <asm/cacheflush.h>
#include <asm/blackfin.h>
#include <asm/cplbinit.h>
#include <asm/div64.h>
#include <asm/cpu.h>
#include <asm/fixed_code.h>
#include <asm/early_printk.h>

u16 _bfin_swrst;
EXPORT_SYMBOL(_bfin_swrst);

unsigned long memory_start, memory_end, physical_mem_end;
unsigned long _rambase, _ramstart, _ramend;
unsigned long reserved_mem_dcache_on;
unsigned long reserved_mem_icache_on;
EXPORT_SYMBOL(memory_start);
EXPORT_SYMBOL(memory_end);
EXPORT_SYMBOL(physical_mem_end);
EXPORT_SYMBOL(_ramend);
EXPORT_SYMBOL(reserved_mem_dcache_on);

#ifdef CONFIG_MTD_UCLINUX
extern struct map_info uclinux_ram_map;
unsigned long memory_mtd_end, memory_mtd_start, mtd_size;
unsigned long _ebss;
EXPORT_SYMBOL(memory_mtd_end);
EXPORT_SYMBOL(memory_mtd_start);
EXPORT_SYMBOL(mtd_size);
#endif

char __initdata command_line[COMMAND_LINE_SIZE];
void __initdata *init_retx, *init_saved_retx, *init_saved_seqstat,
	*init_saved_icplb_fault_addr, *init_saved_dcplb_fault_addr;

/* boot memmap, for parsing "memmap=" */
#define BFIN_MEMMAP_MAX		128 /* number of entries in bfin_memmap */
#define BFIN_MEMMAP_RAM		1
#define BFIN_MEMMAP_RESERVED	2
static struct bfin_memmap {
	int nr_map;
	struct bfin_memmap_entry {
		unsigned long long addr; /* start of memory segment */
		unsigned long long size;
		unsigned long type;
	} map[BFIN_MEMMAP_MAX];
} bfin_memmap __initdata;

/* for memmap sanitization */
struct change_member {
	struct bfin_memmap_entry *pentry; /* pointer to original entry */
	unsigned long long addr; /* address for this change point */
};
static struct change_member change_point_list[2*BFIN_MEMMAP_MAX] __initdata;
static struct change_member *change_point[2*BFIN_MEMMAP_MAX] __initdata;
static struct bfin_memmap_entry *overlap_list[BFIN_MEMMAP_MAX] __initdata;
static struct bfin_memmap_entry new_map[BFIN_MEMMAP_MAX] __initdata;

DEFINE_PER_CPU(struct blackfin_cpudata, cpu_data);

static int early_init_clkin_hz(char *buf);

#if defined(CONFIG_BFIN_DCACHE) || defined(CONFIG_BFIN_ICACHE)
void __init generate_cplb_tables(void)
{
	unsigned int cpu;

	generate_cplb_tables_all();
	/* Generate per-CPU I&D CPLB tables */
	for (cpu = 0; cpu < num_possible_cpus(); ++cpu)
		generate_cplb_tables_cpu(cpu);
}
#endif

void __cpuinit bfin_setup_caches(unsigned int cpu)
{
#ifdef CONFIG_BFIN_ICACHE
	bfin_icache_init(icplb_tbl[cpu]);
#endif

#ifdef CONFIG_BFIN_DCACHE
	bfin_dcache_init(dcplb_tbl[cpu]);
#endif

	/*
	 * In cache coherence emulation mode, we need to have the
	 * D-cache enabled before running any atomic operation which
	 * might invove cache invalidation (i.e. spinlock, rwlock).
	 * So printk's are deferred until then.
	 */
#ifdef CONFIG_BFIN_ICACHE
	printk(KERN_INFO "Instruction Cache Enabled for CPU%u\n", cpu);
	printk(KERN_INFO "  External memory:"
# ifdef CONFIG_BFIN_EXTMEM_ICACHEABLE
	       " cacheable"
# else
	       " uncacheable"
# endif
	       " in instruction cache\n");
	if (L2_LENGTH)
		printk(KERN_INFO "  L2 SRAM        :"
# ifdef CONFIG_BFIN_L2_ICACHEABLE
		       " cacheable"
# else
		       " uncacheable"
# endif
		       " in instruction cache\n");

#else
	printk(KERN_INFO "Instruction Cache Disabled for CPU%u\n", cpu);
#endif

#ifdef CONFIG_BFIN_DCACHE
	printk(KERN_INFO "Data Cache Enabled for CPU%u\n", cpu);
	printk(KERN_INFO "  External memory:"
# if defined CONFIG_BFIN_EXTMEM_WRITEBACK
	       " cacheable (write-back)"
# elif defined CONFIG_BFIN_EXTMEM_WRITETHROUGH
	       " cacheable (write-through)"
# else
	       " uncacheable"
# endif
	       " in data cache\n");
	if (L2_LENGTH)
		printk(KERN_INFO "  L2 SRAM        :"
# if defined CONFIG_BFIN_L2_WRITEBACK
		       " cacheable (write-back)"
# elif defined CONFIG_BFIN_L2_WRITETHROUGH
		       " cacheable (write-through)"
# else
		       " uncacheable"
# endif
		       " in data cache\n");
#else
	printk(KERN_INFO "Data Cache Disabled for CPU%u\n", cpu);
#endif
}

void __cpuinit bfin_setup_cpudata(unsigned int cpu)
{
	struct blackfin_cpudata *cpudata = &per_cpu(cpu_data, cpu);

	cpudata->idle = current;
	cpudata->imemctl = bfin_read_IMEM_CONTROL();
	cpudata->dmemctl = bfin_read_DMEM_CONTROL();
}

void __init bfin_cache_init(void)
{
#if defined(CONFIG_BFIN_DCACHE) || defined(CONFIG_BFIN_ICACHE)
	generate_cplb_tables();
#endif
	bfin_setup_caches(0);
}

void __init bfin_relocate_l1_mem(void)
{
	unsigned long l1_code_length;
	unsigned long l1_data_a_length;
	unsigned long l1_data_b_length;
	unsigned long l2_length;

	/*
	 * due to the ALIGN(4) in the arch/blackfin/kernel/vmlinux.lds.S
	 * we know that everything about l1 text/data is nice and aligned,
	 * so copy by 4 byte chunks, and don't worry about overlapping
	 * src/dest.
	 *
	 * We can't use the dma_memcpy functions, since they can call
	 * scheduler functions which might be in L1 :( and core writes
	 * into L1 instruction cause bad access errors, so we are stuck,
	 * we are required to use DMA, but can't use the common dma
	 * functions. We can't use memcpy either - since that might be
	 * going to be in the relocated L1
	 */

	blackfin_dma_early_init();

	/* if necessary, copy _stext_l1 to _etext_l1 to L1 instruction SRAM */
	l1_code_length = _etext_l1 - _stext_l1;
	if (l1_code_length)
		early_dma_memcpy(_stext_l1, _l1_lma_start, l1_code_length);

	/* if necessary, copy _sdata_l1 to _sbss_l1 to L1 data bank A SRAM */
	l1_data_a_length = _sbss_l1 - _sdata_l1;
	if (l1_data_a_length)
		early_dma_memcpy(_sdata_l1, _l1_lma_start + l1_code_length, l1_data_a_length);

	/* if necessary, copy _sdata_b_l1 to _sbss_b_l1 to L1 data bank B SRAM */
	l1_data_b_length = _sbss_b_l1 - _sdata_b_l1;
	if (l1_data_b_length)
		early_dma_memcpy(_sdata_b_l1, _l1_lma_start + l1_code_length +
			l1_data_a_length, l1_data_b_length);

	early_dma_memcpy_done();

	/* if necessary, copy _stext_l2 to _edata_l2 to L2 SRAM */
	if (L2_LENGTH != 0) {
		l2_length = _sbss_l2 - _stext_l2;
		if (l2_length)
			memcpy(_stext_l2, _l2_lma_start, l2_length);
	}
}

/* add_memory_region to memmap */
static void __init add_memory_region(unsigned long long start,
			      unsigned long long size, int type)
{
	int i;

	i = bfin_memmap.nr_map;

	if (i == BFIN_MEMMAP_MAX) {
		printk(KERN_ERR "Ooops! Too many entries in the memory map!\n");
		return;
	}

	bfin_memmap.map[i].addr = start;
	bfin_memmap.map[i].size = size;
	bfin_memmap.map[i].type = type;
	bfin_memmap.nr_map++;
}

/*
 * Sanitize the boot memmap, removing overlaps.
 */
static int __init sanitize_memmap(struct bfin_memmap_entry *map, int *pnr_map)
{
	struct change_member *change_tmp;
	unsigned long current_type, last_type;
	unsigned long long last_addr;
	int chgidx, still_changing;
	int overlap_entries;
	int new_entry;
	int old_nr, new_nr, chg_nr;
	int i;

	/*
		Visually we're performing the following (1,2,3,4 = memory types)

		Sample memory map (w/overlaps):
		   ____22__________________
		   ______________________4_
		   ____1111________________
		   _44_____________________
		   11111111________________
		   ____________________33__
		   ___________44___________
		   __________33333_________
		   ______________22________
		   ___________________2222_
		   _________111111111______
		   _____________________11_
		   _________________4______

		Sanitized equivalent (no overlap):
		   1_______________________
		   _44_____________________
		   ___1____________________
		   ____22__________________
		   ______11________________
		   _________1______________
		   __________3_____________
		   ___________44___________
		   _____________33_________
		   _______________2________
		   ________________1_______
		   _________________4______
		   ___________________2____
		   ____________________33__
		   ______________________4_
	*/
	/* if there's only one memory region, don't bother */
	if (*pnr_map < 2)
		return -1;

	old_nr = *pnr_map;

	/* bail out if we find any unreasonable addresses in memmap */
	for (i = 0; i < old_nr; i++)
		if (map[i].addr + map[i].size < map[i].addr)
			return -1;

	/* create pointers for initial change-point information (for sorting) */
	for (i = 0; i < 2*old_nr; i++)
		change_point[i] = &change_point_list[i];

	/* record all known change-points (starting and ending addresses),
	   omitting those that are for empty memory regions */
	chgidx = 0;
	for (i = 0; i < old_nr; i++) {
		if (map[i].size != 0) {
			change_point[chgidx]->addr = map[i].addr;
			change_point[chgidx++]->pentry = &map[i];
			change_point[chgidx]->addr = map[i].addr + map[i].size;
			change_point[chgidx++]->pentry = &map[i];
		}
	}
	chg_nr = chgidx;	/* true number of change-points */

	/* sort change-point list by memory addresses (low -> high) */
	still_changing = 1;
	while (still_changing) {
		still_changing = 0;
		for (i = 1; i < chg_nr; i++) {
			/* if <current_addr> > <last_addr>, swap */
			/* or, if current=<start_addr> & last=<end_addr>, swap */
			if ((change_point[i]->addr < change_point[i-1]->addr) ||
				((change_point[i]->addr == change_point[i-1]->addr) &&
				 (change_point[i]->addr == change_point[i]->pentry->addr) &&
				 (change_point[i-1]->addr != change_point[i-1]->pentry->addr))
			   ) {
				change_tmp = change_point[i];
				change_point[i] = change_point[i-1];
				change_point[i-1] = change_tmp;
				still_changing = 1;
			}
		}
	}

	/* create a new memmap, removing overlaps */
	overlap_entries = 0;	/* number of entries in the overlap table */
	new_entry = 0;		/* index for creating new memmap entries */
	last_type = 0;		/* start with undefined memory type */
	last_addr = 0;		/* start with 0 as last starting address */
	/* loop through change-points, determining affect on the new memmap */
	for (chgidx = 0; chgidx < chg_nr; chgidx++) {
		/* keep track of all overlapping memmap entries */
		if (change_point[chgidx]->addr == change_point[chgidx]->pentry->addr) {
			/* add map entry to overlap list (> 1 entry implies an overlap) */
			overlap_list[overlap_entries++] = change_point[chgidx]->pentry;
		} else {
			/* remove entry from list (order independent, so swap with last) */
			for (i = 0; i < overlap_entries; i++) {
				if (overlap_list[i] == change_point[chgidx]->pentry)
					overlap_list[i] = overlap_list[overlap_entries-1];
			}
			overlap_entries--;
		}
		/* if there are overlapping entries, decide which "type" to use */
		/* (larger value takes precedence -- 1=usable, 2,3,4,4+=unusable) */
		current_type = 0;
		for (i = 0; i < overlap_entries; i++)
			if (overlap_list[i]->type > current_type)
				current_type = overlap_list[i]->type;
		/* continue building up new memmap based on this information */
		if (current_type != last_type) {
			if (last_type != 0) {
				new_map[new_entry].size =
					change_point[chgidx]->addr - last_addr;
				/* move forward only if the new size was non-zero */
				if (new_map[new_entry].size != 0)
					if (++new_entry >= BFIN_MEMMAP_MAX)
						break;	/* no more space left for new entries */
			}
			if (current_type != 0) {
				new_map[new_entry].addr = change_point[chgidx]->addr;
				new_map[new_entry].type = current_type;
				last_addr = change_point[chgidx]->addr;
			}
			last_type = current_type;
		}
	}
	new_nr = new_entry;	/* retain count for new entries */

	/* copy new mapping into original location */
	memcpy(map, new_map, new_nr*sizeof(struct bfin_memmap_entry));
	*pnr_map = new_nr;

	return 0;
}

static void __init print_memory_map(char *who)
{
	int i;

	for (i = 0; i < bfin_memmap.nr_map; i++) {
		printk(KERN_DEBUG " %s: %016Lx - %016Lx ", who,
			bfin_memmap.map[i].addr,
			bfin_memmap.map[i].addr + bfin_memmap.map[i].size);
		switch (bfin_memmap.map[i].type) {
		case BFIN_MEMMAP_RAM:
			printk(KERN_CONT "(usable)\n");
			break;
		case BFIN_MEMMAP_RESERVED:
			printk(KERN_CONT "(reserved)\n");
			break;
		default:
			printk(KERN_CONT "type %lu\n", bfin_memmap.map[i].type);
			break;
		}
	}
}

static __init int parse_memmap(char *arg)
{
	unsigned long long start_at, mem_size;

	if (!arg)
		return -EINVAL;

	mem_size = memparse(arg, &arg);
	if (*arg == '@') {
		start_at = memparse(arg+1, &arg);
		add_memory_region(start_at, mem_size, BFIN_MEMMAP_RAM);
	} else if (*arg == '$') {
		start_at = memparse(arg+1, &arg);
		add_memory_region(start_at, mem_size, BFIN_MEMMAP_RESERVED);
	}

	return 0;
}

/*
 * Initial parsing of the command line.  Currently, we support:
 *  - Controlling the linux memory size: mem=xxx[KMG]
 *  - Controlling the physical memory size: max_mem=xxx[KMG][$][#]
 *       $ -> reserved memory is dcacheable
 *       # -> reserved memory is icacheable
 *  - "memmap=XXX[KkmM][@][$]XXX[KkmM]" defines a memory region
 *       @ from <start> to <start>+<mem>, type RAM
 *       $ from <start> to <start>+<mem>, type RESERVED
 */
static __init void parse_cmdline_early(char *cmdline_p)
{
	char c = ' ', *to = cmdline_p;
	unsigned int memsize;
	for (;;) {
		if (c == ' ') {
			if (!memcmp(to, "mem=", 4)) {
				to += 4;
				memsize = memparse(to, &to);
				if (memsize)
					_ramend = memsize;

			} else if (!memcmp(to, "max_mem=", 8)) {
				to += 8;
				memsize = memparse(to, &to);
				if (memsize) {
					physical_mem_end = memsize;
					if (*to != ' ') {
						if (*to == '$'
						    || *(to + 1) == '$')
							reserved_mem_dcache_on = 1;
						if (*to == '#'
						    || *(to + 1) == '#')
							reserved_mem_icache_on = 1;
					}
				}
			} else if (!memcmp(to, "clkin_hz=", 9)) {
				to += 9;
				early_init_clkin_hz(to);
#ifdef CONFIG_EARLY_PRINTK
			} else if (!memcmp(to, "earlyprintk=", 12)) {
				to += 12;
				setup_early_printk(to);
#endif
			} else if (!memcmp(to, "memmap=", 7)) {
				to += 7;
				parse_memmap(to);
			}
		}
		c = *(to++);
		if (!c)
			break;
	}
}

/*
 * Setup memory defaults from user config.
 * The physical memory layout looks like:
 *
 *  [_rambase, _ramstart]:		kernel image
 *  [memory_start, memory_end]:		dynamic memory managed by kernel
 *  [memory_end, _ramend]:		reserved memory
 *  	[memory_mtd_start(memory_end),
 *  		memory_mtd_start + mtd_size]:	rootfs (if any)
 *	[_ramend - DMA_UNCACHED_REGION,
 *		_ramend]:			uncached DMA region
 *  [_ramend, physical_mem_end]:	memory not managed by kernel
 */
static __init void memory_setup(void)
{
#ifdef CONFIG_MTD_UCLINUX
	unsigned long mtd_phys = 0;
#endif

	_rambase = (unsigned long)_stext;
	_ramstart = (unsigned long)_end;

	if (DMA_UNCACHED_REGION > (_ramend - _ramstart)) {
		console_init();
		panic("DMA region exceeds memory limit: %lu.",
			_ramend - _ramstart);
	}
	memory_end = _ramend - DMA_UNCACHED_REGION;

#ifdef CONFIG_MPU
	/* Round up to multiple of 4MB */
	memory_start = (_ramstart + 0x3fffff) & ~0x3fffff;
#else
	memory_start = PAGE_ALIGN(_ramstart);
#endif

#if defined(CONFIG_MTD_UCLINUX)
	/* generic memory mapped MTD driver */
	memory_mtd_end = memory_end;

	mtd_phys = _ramstart;
	mtd_size = PAGE_ALIGN(*((unsigned long *)(mtd_phys + 8)));

# if defined(CONFIG_EXT2_FS) || defined(CONFIG_EXT3_FS)
	if (*((unsigned short *)(mtd_phys + 0x438)) == EXT2_SUPER_MAGIC)
		mtd_size =
		    PAGE_ALIGN(*((unsigned long *)(mtd_phys + 0x404)) << 10);
# endif

# if defined(CONFIG_CRAMFS)
	if (*((unsigned long *)(mtd_phys)) == CRAMFS_MAGIC)
		mtd_size = PAGE_ALIGN(*((unsigned long *)(mtd_phys + 0x4)));
# endif

# if defined(CONFIG_ROMFS_FS)
	if (((unsigned long *)mtd_phys)[0] == ROMSB_WORD0
	    && ((unsigned long *)mtd_phys)[1] == ROMSB_WORD1)
		mtd_size =
		    PAGE_ALIGN(be32_to_cpu(((unsigned long *)mtd_phys)[2]));
#  if (defined(CONFIG_BFIN_EXTMEM_ICACHEABLE) && ANOMALY_05000263)
	/* Due to a Hardware Anomaly we need to limit the size of usable
	 * instruction memory to max 60MB, 56 if HUNT_FOR_ZERO is on
	 * 05000263 - Hardware loop corrupted when taking an ICPLB exception
	 */
#   if (defined(CONFIG_DEBUG_HUNT_FOR_ZERO))
	if (memory_end >= 56 * 1024 * 1024)
		memory_end = 56 * 1024 * 1024;
#   else
	if (memory_end >= 60 * 1024 * 1024)
		memory_end = 60 * 1024 * 1024;
#   endif				/* CONFIG_DEBUG_HUNT_FOR_ZERO */
#  endif				/* ANOMALY_05000263 */
# endif				/* CONFIG_ROMFS_FS */

<<<<<<< HEAD
	memory_end -= mtd_size;

	if (mtd_size == 0) {
		console_init();
		panic("Don't boot kernel without rootfs attached.");
	}

	/* Relocate MTD image to the top of memory after the uncached memory area */
	uclinux_ram_map.phys = memory_mtd_start = memory_end;
	uclinux_ram_map.size = mtd_size;
	dma_memcpy((void *)uclinux_ram_map.phys, _end, uclinux_ram_map.size);
=======
	/* Since the default MTD_UCLINUX has no magic number, we just blindly
	 * read 8 past the end of the kernel's image, and look at it.
	 * When no image is attached, mtd_size is set to a random number
	 * Do some basic sanity checks before operating on things
	 */
	if (mtd_size == 0 || memory_end <= mtd_size) {
		pr_emerg("Could not find valid ram mtd attached.\n");
	} else {
		memory_end -= mtd_size;

		/* Relocate MTD image to the top of memory after the uncached memory area */
		uclinux_ram_map.phys = memory_mtd_start = memory_end;
		uclinux_ram_map.size = mtd_size;
		pr_info("Found mtd parition at 0x%p, (len=0x%lx), moving to 0x%p\n",
			_end, mtd_size, (void *)memory_mtd_start);
		dma_memcpy((void *)uclinux_ram_map.phys, _end, uclinux_ram_map.size);
	}
>>>>>>> 80ffb3cc
#endif				/* CONFIG_MTD_UCLINUX */

#if (defined(CONFIG_BFIN_EXTMEM_ICACHEABLE) && ANOMALY_05000263)
	/* Due to a Hardware Anomaly we need to limit the size of usable
	 * instruction memory to max 60MB, 56 if HUNT_FOR_ZERO is on
	 * 05000263 - Hardware loop corrupted when taking an ICPLB exception
	 */
#if (defined(CONFIG_DEBUG_HUNT_FOR_ZERO))
	if (memory_end >= 56 * 1024 * 1024)
		memory_end = 56 * 1024 * 1024;
#else
	if (memory_end >= 60 * 1024 * 1024)
		memory_end = 60 * 1024 * 1024;
#endif				/* CONFIG_DEBUG_HUNT_FOR_ZERO */
	printk(KERN_NOTICE "Warning: limiting memory to %liMB due to hardware anomaly 05000263\n", memory_end >> 20);
#endif				/* ANOMALY_05000263 */

#ifdef CONFIG_MPU
	page_mask_nelts = ((_ramend >> PAGE_SHIFT) + 31) / 32;
	page_mask_order = get_order(3 * page_mask_nelts * sizeof(long));
#endif

#if !defined(CONFIG_MTD_UCLINUX)
	/*In case there is no valid CPLB behind memory_end make sure we don't get to close*/
	memory_end -= SIZE_4K;
#endif

	init_mm.start_code = (unsigned long)_stext;
	init_mm.end_code = (unsigned long)_etext;
	init_mm.end_data = (unsigned long)_edata;
	init_mm.brk = (unsigned long)0;

	printk(KERN_INFO "Board Memory: %ldMB\n", physical_mem_end >> 20);
	printk(KERN_INFO "Kernel Managed Memory: %ldMB\n", _ramend >> 20);

	printk(KERN_INFO "Memory map:\n"
	       "  fixedcode = 0x%p-0x%p\n"
	       "  text      = 0x%p-0x%p\n"
	       "  rodata    = 0x%p-0x%p\n"
	       "  bss       = 0x%p-0x%p\n"
	       "  data      = 0x%p-0x%p\n"
	       "    stack   = 0x%p-0x%p\n"
	       "  init      = 0x%p-0x%p\n"
	       "  available = 0x%p-0x%p\n"
#ifdef CONFIG_MTD_UCLINUX
	       "  rootfs    = 0x%p-0x%p\n"
#endif
#if DMA_UNCACHED_REGION > 0
	       "  DMA Zone  = 0x%p-0x%p\n"
#endif
		, (void *)FIXED_CODE_START, (void *)FIXED_CODE_END,
		_stext, _etext,
		__start_rodata, __end_rodata,
		__bss_start, __bss_stop,
		_sdata, _edata,
		(void *)&init_thread_union,
		(void *)((int)(&init_thread_union) + 0x2000),
		__init_begin, __init_end,
		(void *)_ramstart, (void *)memory_end
#ifdef CONFIG_MTD_UCLINUX
		, (void *)memory_mtd_start, (void *)(memory_mtd_start + mtd_size)
#endif
#if DMA_UNCACHED_REGION > 0
		, (void *)(_ramend - DMA_UNCACHED_REGION), (void *)(_ramend)
#endif
		);
}

/*
 * Find the lowest, highest page frame number we have available
 */
void __init find_min_max_pfn(void)
{
	int i;

	max_pfn = 0;
	min_low_pfn = memory_end;

	for (i = 0; i < bfin_memmap.nr_map; i++) {
		unsigned long start, end;
		/* RAM? */
		if (bfin_memmap.map[i].type != BFIN_MEMMAP_RAM)
			continue;
		start = PFN_UP(bfin_memmap.map[i].addr);
		end = PFN_DOWN(bfin_memmap.map[i].addr +
				bfin_memmap.map[i].size);
		if (start >= end)
			continue;
		if (end > max_pfn)
			max_pfn = end;
		if (start < min_low_pfn)
			min_low_pfn = start;
	}
}

static __init void setup_bootmem_allocator(void)
{
	int bootmap_size;
	int i;
	unsigned long start_pfn, end_pfn;
	unsigned long curr_pfn, last_pfn, size;

	/* mark memory between memory_start and memory_end usable */
	add_memory_region(memory_start,
		memory_end - memory_start, BFIN_MEMMAP_RAM);
	/* sanity check for overlap */
	sanitize_memmap(bfin_memmap.map, &bfin_memmap.nr_map);
	print_memory_map("boot memmap");

	/* intialize globals in linux/bootmem.h */
	find_min_max_pfn();
	/* pfn of the last usable page frame */
	if (max_pfn > memory_end >> PAGE_SHIFT)
		max_pfn = memory_end >> PAGE_SHIFT;
	/* pfn of last page frame directly mapped by kernel */
	max_low_pfn = max_pfn;
	/* pfn of the first usable page frame after kernel image*/
	if (min_low_pfn < memory_start >> PAGE_SHIFT)
		min_low_pfn = memory_start >> PAGE_SHIFT;

	start_pfn = PAGE_OFFSET >> PAGE_SHIFT;
	end_pfn = memory_end >> PAGE_SHIFT;

	/*
	 * give all the memory to the bootmap allocator, tell it to put the
	 * boot mem_map at the start of memory.
	 */
	bootmap_size = init_bootmem_node(NODE_DATA(0),
			memory_start >> PAGE_SHIFT,	/* map goes here */
			start_pfn, end_pfn);

	/* register the memmap regions with the bootmem allocator */
	for (i = 0; i < bfin_memmap.nr_map; i++) {
		/*
		 * Reserve usable memory
		 */
		if (bfin_memmap.map[i].type != BFIN_MEMMAP_RAM)
			continue;
		/*
		 * We are rounding up the start address of usable memory:
		 */
		curr_pfn = PFN_UP(bfin_memmap.map[i].addr);
		if (curr_pfn >= end_pfn)
			continue;
		/*
		 * ... and at the end of the usable range downwards:
		 */
		last_pfn = PFN_DOWN(bfin_memmap.map[i].addr +
					 bfin_memmap.map[i].size);

		if (last_pfn > end_pfn)
			last_pfn = end_pfn;

		/*
		 * .. finally, did all the rounding and playing
		 * around just make the area go away?
		 */
		if (last_pfn <= curr_pfn)
			continue;

		size = last_pfn - curr_pfn;
		free_bootmem(PFN_PHYS(curr_pfn), PFN_PHYS(size));
	}

	/* reserve memory before memory_start, including bootmap */
	reserve_bootmem(PAGE_OFFSET,
		memory_start + bootmap_size + PAGE_SIZE - 1 - PAGE_OFFSET,
		BOOTMEM_DEFAULT);
}

#define EBSZ_TO_MEG(ebsz) \
({ \
	int meg = 0; \
	switch (ebsz & 0xf) { \
		case 0x1: meg =  16; break; \
		case 0x3: meg =  32; break; \
		case 0x5: meg =  64; break; \
		case 0x7: meg = 128; break; \
		case 0x9: meg = 256; break; \
		case 0xb: meg = 512; break; \
	} \
	meg; \
})
static inline int __init get_mem_size(void)
{
#if defined(EBIU_SDBCTL)
# if defined(BF561_FAMILY)
	int ret = 0;
	u32 sdbctl = bfin_read_EBIU_SDBCTL();
	ret += EBSZ_TO_MEG(sdbctl >>  0);
	ret += EBSZ_TO_MEG(sdbctl >>  8);
	ret += EBSZ_TO_MEG(sdbctl >> 16);
	ret += EBSZ_TO_MEG(sdbctl >> 24);
	return ret;
# else
	return EBSZ_TO_MEG(bfin_read_EBIU_SDBCTL());
# endif
#elif defined(EBIU_DDRCTL1)
	u32 ddrctl = bfin_read_EBIU_DDRCTL1();
	int ret = 0;
	switch (ddrctl & 0xc0000) {
		case DEVSZ_64:  ret = 64 / 8;
		case DEVSZ_128: ret = 128 / 8;
		case DEVSZ_256: ret = 256 / 8;
		case DEVSZ_512: ret = 512 / 8;
	}
	switch (ddrctl & 0x30000) {
		case DEVWD_4:  ret *= 2;
		case DEVWD_8:  ret *= 2;
		case DEVWD_16: break;
	}
	if ((ddrctl & 0xc000) == 0x4000)
		ret *= 2;
	return ret;
#endif
	BUG();
}

void __init setup_arch(char **cmdline_p)
{
	unsigned long sclk, cclk;

	/* Check to make sure we are running on the right processor */
	if (unlikely(CPUID != bfin_cpuid()))
		printk(KERN_ERR "ERROR: Not running on ADSP-%s: unknown CPUID 0x%04x Rev 0.%d\n",
			CPU, bfin_cpuid(), bfin_revid());

#ifdef CONFIG_DUMMY_CONSOLE
	conswitchp = &dummy_con;
#endif

#if defined(CONFIG_CMDLINE_BOOL)
	strncpy(&command_line[0], CONFIG_CMDLINE, sizeof(command_line));
	command_line[sizeof(command_line) - 1] = 0;
#endif

	/* Keep a copy of command line */
	*cmdline_p = &command_line[0];
	memcpy(boot_command_line, command_line, COMMAND_LINE_SIZE);
	boot_command_line[COMMAND_LINE_SIZE - 1] = '\0';

	memset(&bfin_memmap, 0, sizeof(bfin_memmap));

	/* If the user does not specify things on the command line, use
	 * what the bootloader set things up as
	 */
	physical_mem_end = 0;
	parse_cmdline_early(&command_line[0]);

	if (_ramend == 0)
		_ramend = get_mem_size() * 1024 * 1024;

	if (physical_mem_end == 0)
		physical_mem_end = _ramend;

	memory_setup();

	/* Initialize Async memory banks */
	bfin_write_EBIU_AMBCTL0(AMBCTL0VAL);
	bfin_write_EBIU_AMBCTL1(AMBCTL1VAL);
	bfin_write_EBIU_AMGCTL(AMGCTLVAL);
#ifdef CONFIG_EBIU_MBSCTLVAL
	bfin_write_EBIU_MBSCTL(CONFIG_EBIU_MBSCTLVAL);
	bfin_write_EBIU_MODE(CONFIG_EBIU_MODEVAL);
	bfin_write_EBIU_FCTL(CONFIG_EBIU_FCTLVAL);
#endif

	cclk = get_cclk();
	sclk = get_sclk();

	if ((ANOMALY_05000273 || ANOMALY_05000274) && (cclk >> 1) < sclk)
		panic("ANOMALY 05000273 or 05000274: CCLK must be >= 2*SCLK");

#ifdef BF561_FAMILY
	if (ANOMALY_05000266) {
		bfin_read_IMDMA_D0_IRQ_STATUS();
		bfin_read_IMDMA_D1_IRQ_STATUS();
	}
#endif
	printk(KERN_INFO "Hardware Trace ");
	if (bfin_read_TBUFCTL() & 0x1)
		printk(KERN_CONT "Active ");
	else
		printk(KERN_CONT "Off ");
	if (bfin_read_TBUFCTL() & 0x2)
		printk(KERN_CONT "and Enabled\n");
	else
		printk(KERN_CONT "and Disabled\n");

	printk(KERN_INFO "Boot Mode: %i\n", bfin_read_SYSCR() & 0xF);

	/* Newer parts mirror SWRST bits in SYSCR */
#if defined(CONFIG_BF53x) || defined(CONFIG_BF561) || \
    defined(CONFIG_BF538) || defined(CONFIG_BF539)
	_bfin_swrst = bfin_read_SWRST();
#else
	/* Clear boot mode field */
	_bfin_swrst = bfin_read_SYSCR() & ~0xf;
#endif

#ifdef CONFIG_DEBUG_DOUBLEFAULT_PRINT
	bfin_write_SWRST(_bfin_swrst & ~DOUBLE_FAULT);
#endif
#ifdef CONFIG_DEBUG_DOUBLEFAULT_RESET
	bfin_write_SWRST(_bfin_swrst | DOUBLE_FAULT);
#endif

#ifdef CONFIG_SMP
	if (_bfin_swrst & SWRST_DBL_FAULT_A) {
#else
	if (_bfin_swrst & RESET_DOUBLE) {
#endif
		printk(KERN_EMERG "Recovering from DOUBLE FAULT event\n");
#ifdef CONFIG_DEBUG_DOUBLEFAULT
		/* We assume the crashing kernel, and the current symbol table match */
		printk(KERN_EMERG " While handling exception (EXCAUSE = 0x%x) at %pF\n",
			(int)init_saved_seqstat & SEQSTAT_EXCAUSE, init_saved_retx);
		printk(KERN_NOTICE "   DCPLB_FAULT_ADDR: %pF\n", init_saved_dcplb_fault_addr);
		printk(KERN_NOTICE "   ICPLB_FAULT_ADDR: %pF\n", init_saved_icplb_fault_addr);
#endif
		printk(KERN_NOTICE " The instruction at %pF caused a double exception\n",
			init_retx);
	} else if (_bfin_swrst & RESET_WDOG)
		printk(KERN_INFO "Recovering from Watchdog event\n");
	else if (_bfin_swrst & RESET_SOFTWARE)
		printk(KERN_NOTICE "Reset caused by Software reset\n");

	printk(KERN_INFO "Blackfin support (C) 2004-2009 Analog Devices, Inc.\n");
	if (bfin_compiled_revid() == 0xffff)
		printk(KERN_INFO "Compiled for ADSP-%s Rev any\n", CPU);
	else if (bfin_compiled_revid() == -1)
		printk(KERN_INFO "Compiled for ADSP-%s Rev none\n", CPU);
	else
		printk(KERN_INFO "Compiled for ADSP-%s Rev 0.%d\n", CPU, bfin_compiled_revid());

	if (likely(CPUID == bfin_cpuid())) {
		if (bfin_revid() != bfin_compiled_revid()) {
			if (bfin_compiled_revid() == -1)
				printk(KERN_ERR "Warning: Compiled for Rev none, but running on Rev %d\n",
				       bfin_revid());
			else if (bfin_compiled_revid() != 0xffff) {
				printk(KERN_ERR "Warning: Compiled for Rev %d, but running on Rev %d\n",
				       bfin_compiled_revid(), bfin_revid());
				if (bfin_compiled_revid() > bfin_revid())
					panic("Error: you are missing anomaly workarounds for this rev");
			}
		}
		if (bfin_revid() < CONFIG_BF_REV_MIN || bfin_revid() > CONFIG_BF_REV_MAX)
			printk(KERN_ERR "Warning: Unsupported Chip Revision ADSP-%s Rev 0.%d detected\n",
			       CPU, bfin_revid());
	}

<<<<<<< HEAD
	/* We can't run on BF548-0.1 due to ANOMALY 05000448 */
	if (bfin_cpuid() == 0x27de && bfin_revid() == 1)
		panic("You can't run on this processor due to 05000448");

=======
>>>>>>> 80ffb3cc
	printk(KERN_INFO "Blackfin Linux support by http://blackfin.uclinux.org/\n");

	printk(KERN_INFO "Processor Speed: %lu MHz core clock and %lu MHz System Clock\n",
	       cclk / 1000000, sclk / 1000000);

	setup_bootmem_allocator();

	paging_init();

	/* Copy atomic sequences to their fixed location, and sanity check that
	   these locations are the ones that we advertise to userspace.  */
	memcpy((void *)FIXED_CODE_START, &fixed_code_start,
	       FIXED_CODE_END - FIXED_CODE_START);
	BUG_ON((char *)&sigreturn_stub - (char *)&fixed_code_start
	       != SIGRETURN_STUB - FIXED_CODE_START);
	BUG_ON((char *)&atomic_xchg32 - (char *)&fixed_code_start
	       != ATOMIC_XCHG32 - FIXED_CODE_START);
	BUG_ON((char *)&atomic_cas32 - (char *)&fixed_code_start
	       != ATOMIC_CAS32 - FIXED_CODE_START);
	BUG_ON((char *)&atomic_add32 - (char *)&fixed_code_start
	       != ATOMIC_ADD32 - FIXED_CODE_START);
	BUG_ON((char *)&atomic_sub32 - (char *)&fixed_code_start
	       != ATOMIC_SUB32 - FIXED_CODE_START);
	BUG_ON((char *)&atomic_ior32 - (char *)&fixed_code_start
	       != ATOMIC_IOR32 - FIXED_CODE_START);
	BUG_ON((char *)&atomic_and32 - (char *)&fixed_code_start
	       != ATOMIC_AND32 - FIXED_CODE_START);
	BUG_ON((char *)&atomic_xor32 - (char *)&fixed_code_start
	       != ATOMIC_XOR32 - FIXED_CODE_START);
	BUG_ON((char *)&safe_user_instruction - (char *)&fixed_code_start
		!= SAFE_USER_INSTRUCTION - FIXED_CODE_START);

#ifdef CONFIG_SMP
	platform_init_cpus();
#endif
	init_exception_vectors();
	bfin_cache_init();	/* Initialize caches for the boot CPU */
}

static int __init topology_init(void)
{
	unsigned int cpu;
	/* Record CPU-private information for the boot processor. */
	bfin_setup_cpudata(0);

	for_each_possible_cpu(cpu) {
		register_cpu(&per_cpu(cpu_data, cpu).cpu, cpu);
	}

	return 0;
}

subsys_initcall(topology_init);

/* Get the input clock frequency */
static u_long cached_clkin_hz = CONFIG_CLKIN_HZ;
static u_long get_clkin_hz(void)
{
	return cached_clkin_hz;
}
static int __init early_init_clkin_hz(char *buf)
{
	cached_clkin_hz = simple_strtoul(buf, NULL, 0);
#ifdef BFIN_KERNEL_CLOCK
	if (cached_clkin_hz != CONFIG_CLKIN_HZ)
		panic("cannot change clkin_hz when reprogramming clocks");
#endif
	return 1;
}
early_param("clkin_hz=", early_init_clkin_hz);

/* Get the voltage input multiplier */
static u_long get_vco(void)
{
	static u_long cached_vco;
	u_long msel, pll_ctl;

	/* The assumption here is that VCO never changes at runtime.
	 * If, someday, we support that, then we'll have to change this.
	 */
	if (cached_vco)
		return cached_vco;

	pll_ctl = bfin_read_PLL_CTL();
	msel = (pll_ctl >> 9) & 0x3F;
	if (0 == msel)
		msel = 64;

	cached_vco = get_clkin_hz();
	cached_vco >>= (1 & pll_ctl);	/* DF bit */
	cached_vco *= msel;
	return cached_vco;
}

/* Get the Core clock */
u_long get_cclk(void)
{
	static u_long cached_cclk_pll_div, cached_cclk;
	u_long csel, ssel;

	if (bfin_read_PLL_STAT() & 0x1)
		return get_clkin_hz();

	ssel = bfin_read_PLL_DIV();
	if (ssel == cached_cclk_pll_div)
		return cached_cclk;
	else
		cached_cclk_pll_div = ssel;

	csel = ((ssel >> 4) & 0x03);
	ssel &= 0xf;
	if (ssel && ssel < (1 << csel))	/* SCLK > CCLK */
		cached_cclk = get_vco() / ssel;
	else
		cached_cclk = get_vco() >> csel;
	return cached_cclk;
}
EXPORT_SYMBOL(get_cclk);

/* Get the System clock */
u_long get_sclk(void)
{
	static u_long cached_sclk;
	u_long ssel;

	/* The assumption here is that SCLK never changes at runtime.
	 * If, someday, we support that, then we'll have to change this.
	 */
	if (cached_sclk)
		return cached_sclk;

	if (bfin_read_PLL_STAT() & 0x1)
		return get_clkin_hz();

	ssel = bfin_read_PLL_DIV() & 0xf;
	if (0 == ssel) {
		printk(KERN_WARNING "Invalid System Clock\n");
		ssel = 1;
	}

	cached_sclk = get_vco() / ssel;
	return cached_sclk;
}
EXPORT_SYMBOL(get_sclk);

unsigned long sclk_to_usecs(unsigned long sclk)
{
	u64 tmp = USEC_PER_SEC * (u64)sclk;
	do_div(tmp, get_sclk());
	return tmp;
}
EXPORT_SYMBOL(sclk_to_usecs);

unsigned long usecs_to_sclk(unsigned long usecs)
{
	u64 tmp = get_sclk() * (u64)usecs;
	do_div(tmp, USEC_PER_SEC);
	return tmp;
}
EXPORT_SYMBOL(usecs_to_sclk);

/*
 *	Get CPU information for use by the procfs.
 */
static int show_cpuinfo(struct seq_file *m, void *v)
{
	char *cpu, *mmu, *fpu, *vendor, *cache;
	uint32_t revid;
	int cpu_num = *(unsigned int *)v;
	u_long sclk, cclk;
	u_int icache_size = BFIN_ICACHESIZE / 1024, dcache_size = 0, dsup_banks = 0;
	struct blackfin_cpudata *cpudata = &per_cpu(cpu_data, cpu_num);

	cpu = CPU;
	mmu = "none";
	fpu = "none";
	revid = bfin_revid();

	sclk = get_sclk();
	cclk = get_cclk();

	switch (bfin_read_CHIPID() & CHIPID_MANUFACTURE) {
	case 0xca:
		vendor = "Analog Devices";
		break;
	default:
		vendor = "unknown";
		break;
	}

	seq_printf(m, "processor\t: %d\n" "vendor_id\t: %s\n", cpu_num, vendor);

	if (CPUID == bfin_cpuid())
		seq_printf(m, "cpu family\t: 0x%04x\n", CPUID);
	else
		seq_printf(m, "cpu family\t: Compiled for:0x%04x, running on:0x%04x\n",
			CPUID, bfin_cpuid());

	seq_printf(m, "model name\t: ADSP-%s %lu(MHz CCLK) %lu(MHz SCLK) (%s)\n"
		"stepping\t: %d ",
		cpu, cclk/1000000, sclk/1000000,
#ifdef CONFIG_MPU
		"mpu on",
#else
		"mpu off",
#endif
		revid);

	if (bfin_revid() != bfin_compiled_revid()) {
		if (bfin_compiled_revid() == -1)
			seq_printf(m, "(Compiled for Rev none)");
		else if (bfin_compiled_revid() == 0xffff)
			seq_printf(m, "(Compiled for Rev any)");
		else
			seq_printf(m, "(Compiled for Rev %d)", bfin_compiled_revid());
	}

	seq_printf(m, "\ncpu MHz\t\t: %lu.%03lu/%lu.%03lu\n",
		cclk/1000000, cclk%1000000,
		sclk/1000000, sclk%1000000);
	seq_printf(m, "bogomips\t: %lu.%02lu\n"
		"Calibration\t: %lu loops\n",
		(loops_per_jiffy * HZ) / 500000,
		((loops_per_jiffy * HZ) / 5000) % 100,
		(loops_per_jiffy * HZ));

	/* Check Cache configutation */
	switch (cpudata->dmemctl & (1 << DMC0_P | 1 << DMC1_P)) {
	case ACACHE_BSRAM:
		cache = "dbank-A/B\t: cache/sram";
		dcache_size = 16;
		dsup_banks = 1;
		break;
	case ACACHE_BCACHE:
		cache = "dbank-A/B\t: cache/cache";
		dcache_size = 32;
		dsup_banks = 2;
		break;
	case ASRAM_BSRAM:
		cache = "dbank-A/B\t: sram/sram";
		dcache_size = 0;
		dsup_banks = 0;
		break;
	default:
		cache = "unknown";
		dcache_size = 0;
		dsup_banks = 0;
		break;
	}

	/* Is it turned on? */
	if ((cpudata->dmemctl & (ENDCPLB | DMC_ENABLE)) != (ENDCPLB | DMC_ENABLE))
		dcache_size = 0;

	if ((cpudata->imemctl & (IMC | ENICPLB)) != (IMC | ENICPLB))
		icache_size = 0;

	seq_printf(m, "cache size\t: %d KB(L1 icache) "
		"%d KB(L1 dcache) %d KB(L2 cache)\n",
		icache_size, dcache_size, 0);
	seq_printf(m, "%s\n", cache);
	seq_printf(m, "external memory\t: "
#if defined(CONFIG_BFIN_EXTMEM_ICACHEABLE)
		   "cacheable"
#else
		   "uncacheable"
#endif
		   " in instruction cache\n");
	seq_printf(m, "external memory\t: "
#if defined(CONFIG_BFIN_EXTMEM_WRITEBACK)
		      "cacheable (write-back)"
#elif defined(CONFIG_BFIN_EXTMEM_WRITETHROUGH)
		      "cacheable (write-through)"
#else
		      "uncacheable"
#endif
		      " in data cache\n");

	if (icache_size)
		seq_printf(m, "icache setup\t: %d Sub-banks/%d Ways, %d Lines/Way\n",
			   BFIN_ISUBBANKS, BFIN_IWAYS, BFIN_ILINES);
	else
		seq_printf(m, "icache setup\t: off\n");

	seq_printf(m,
		   "dcache setup\t: %d Super-banks/%d Sub-banks/%d Ways, %d Lines/Way\n",
		   dsup_banks, BFIN_DSUBBANKS, BFIN_DWAYS,
		   BFIN_DLINES);
#ifdef __ARCH_SYNC_CORE_DCACHE
	seq_printf(m, "SMP Dcache Flushes\t: %lu\n\n", cpudata->dcache_invld_count);
#endif
#ifdef __ARCH_SYNC_CORE_ICACHE
	seq_printf(m, "SMP Icache Flushes\t: %lu\n\n", cpudata->icache_invld_count);
#endif
#ifdef CONFIG_BFIN_ICACHE_LOCK
	switch ((cpudata->imemctl >> 3) & WAYALL_L) {
	case WAY0_L:
		seq_printf(m, "Way0 Locked-Down\n");
		break;
	case WAY1_L:
		seq_printf(m, "Way1 Locked-Down\n");
		break;
	case WAY01_L:
		seq_printf(m, "Way0,Way1 Locked-Down\n");
		break;
	case WAY2_L:
		seq_printf(m, "Way2 Locked-Down\n");
		break;
	case WAY02_L:
		seq_printf(m, "Way0,Way2 Locked-Down\n");
		break;
	case WAY12_L:
		seq_printf(m, "Way1,Way2 Locked-Down\n");
		break;
	case WAY012_L:
		seq_printf(m, "Way0,Way1 & Way2 Locked-Down\n");
		break;
	case WAY3_L:
		seq_printf(m, "Way3 Locked-Down\n");
		break;
	case WAY03_L:
		seq_printf(m, "Way0,Way3 Locked-Down\n");
		break;
	case WAY13_L:
		seq_printf(m, "Way1,Way3 Locked-Down\n");
		break;
	case WAY013_L:
		seq_printf(m, "Way 0,Way1,Way3 Locked-Down\n");
		break;
	case WAY32_L:
		seq_printf(m, "Way3,Way2 Locked-Down\n");
		break;
	case WAY320_L:
		seq_printf(m, "Way3,Way2,Way0 Locked-Down\n");
		break;
	case WAY321_L:
		seq_printf(m, "Way3,Way2,Way1 Locked-Down\n");
		break;
	case WAYALL_L:
		seq_printf(m, "All Ways are locked\n");
		break;
	default:
		seq_printf(m, "No Ways are locked\n");
	}
#endif

	if (cpu_num != num_possible_cpus() - 1)
		return 0;

	if (L2_LENGTH) {
		seq_printf(m, "L2 SRAM\t\t: %dKB\n", L2_LENGTH/0x400);
		seq_printf(m, "L2 SRAM\t\t: "
#if defined(CONFIG_BFIN_L2_ICACHEABLE)
			      "cacheable"
#else
			      "uncacheable"
#endif
			      " in instruction cache\n");
		seq_printf(m, "L2 SRAM\t\t: "
#if defined(CONFIG_BFIN_L2_WRITEBACK)
			      "cacheable (write-back)"
#elif defined(CONFIG_BFIN_L2_WRITETHROUGH)
			      "cacheable (write-through)"
#else
			      "uncacheable"
#endif
			      " in data cache\n");
	}
	seq_printf(m, "board name\t: %s\n", bfin_board_name);
	seq_printf(m, "board memory\t: %ld kB (0x%p -> 0x%p)\n",
		 physical_mem_end >> 10, (void *)0, (void *)physical_mem_end);
	seq_printf(m, "kernel memory\t: %d kB (0x%p -> 0x%p)\n",
		((int)memory_end - (int)_stext) >> 10,
		_stext,
		(void *)memory_end);
	seq_printf(m, "\n");

	return 0;
}

static void *c_start(struct seq_file *m, loff_t *pos)
{
	if (*pos == 0)
		*pos = first_cpu(cpu_online_map);
	if (*pos >= num_online_cpus())
		return NULL;

	return pos;
}

static void *c_next(struct seq_file *m, void *v, loff_t *pos)
{
	*pos = next_cpu(*pos, cpu_online_map);

	return c_start(m, pos);
}

static void c_stop(struct seq_file *m, void *v)
{
}

const struct seq_operations cpuinfo_op = {
	.start = c_start,
	.next = c_next,
	.stop = c_stop,
	.show = show_cpuinfo,
};

void __init cmdline_init(const char *r0)
{
	if (r0)
		strncpy(command_line, r0, COMMAND_LINE_SIZE);
}<|MERGE_RESOLUTION|>--- conflicted
+++ resolved
@@ -567,19 +567,6 @@
 #  endif				/* ANOMALY_05000263 */
 # endif				/* CONFIG_ROMFS_FS */
 
-<<<<<<< HEAD
-	memory_end -= mtd_size;
-
-	if (mtd_size == 0) {
-		console_init();
-		panic("Don't boot kernel without rootfs attached.");
-	}
-
-	/* Relocate MTD image to the top of memory after the uncached memory area */
-	uclinux_ram_map.phys = memory_mtd_start = memory_end;
-	uclinux_ram_map.size = mtd_size;
-	dma_memcpy((void *)uclinux_ram_map.phys, _end, uclinux_ram_map.size);
-=======
 	/* Since the default MTD_UCLINUX has no magic number, we just blindly
 	 * read 8 past the end of the kernel's image, and look at it.
 	 * When no image is attached, mtd_size is set to a random number
@@ -597,7 +584,6 @@
 			_end, mtd_size, (void *)memory_mtd_start);
 		dma_memcpy((void *)uclinux_ram_map.phys, _end, uclinux_ram_map.size);
 	}
->>>>>>> 80ffb3cc
 #endif				/* CONFIG_MTD_UCLINUX */
 
 #if (defined(CONFIG_BFIN_EXTMEM_ICACHEABLE) && ANOMALY_05000263)
@@ -950,13 +936,6 @@
 			       CPU, bfin_revid());
 	}
 
-<<<<<<< HEAD
-	/* We can't run on BF548-0.1 due to ANOMALY 05000448 */
-	if (bfin_cpuid() == 0x27de && bfin_revid() == 1)
-		panic("You can't run on this processor due to 05000448");
-
-=======
->>>>>>> 80ffb3cc
 	printk(KERN_INFO "Blackfin Linux support by http://blackfin.uclinux.org/\n");
 
 	printk(KERN_INFO "Processor Speed: %lu MHz core clock and %lu MHz System Clock\n",
