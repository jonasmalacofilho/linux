--- conflicted
+++ resolved
@@ -74,11 +74,8 @@
 	default:
 		BUG();
 	}
-<<<<<<< HEAD
-=======
 
 	return SIGFPE;
->>>>>>> 56041bf9
 }
 
 #define __disable_fpu()							\
