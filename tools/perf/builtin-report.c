--- conflicted
+++ resolved
@@ -27,25 +27,13 @@
 #include "util/parse-options.h"
 #include "util/parse-events.h"
 
-#include "util/data_map.h"
 #include "util/thread.h"
 #include "util/sort.h"
 #include "util/hist.h"
 
 static char		const *input_name = "perf.data";
 
-<<<<<<< HEAD
-static char		*dso_list_str, *comm_list_str, *sym_list_str,
-			*col_width_list_str;
-static struct strlist	*dso_list, *comm_list, *sym_list;
-
 static int		force;
-
-static int		full_paths;
-static int		show_nr_samples;
-=======
-static int		force;
->>>>>>> 2fbe74b9
 
 static int		show_threads;
 static struct perf_read_values	show_threads_values;
@@ -53,464 +41,27 @@
 static char		default_pretty_printing_style[] = "normal";
 static char		*pretty_printing_style = default_pretty_printing_style;
 
-<<<<<<< HEAD
-static int		exclude_other = 1;
-
-static char		callchain_default_opt[] = "fractal,0.5";
-
-static struct perf_header *header;
-
-static u64		sample_type;
-
-struct symbol_conf	symbol_conf;
-
-
-static size_t
-callchain__fprintf_left_margin(FILE *fp, int left_margin)
-{
-	int i;
-	int ret;
-
-	ret = fprintf(fp, "            ");
-
-	for (i = 0; i < left_margin; i++)
-		ret += fprintf(fp, " ");
-
-	return ret;
-}
-
-static size_t ipchain__fprintf_graph_line(FILE *fp, int depth, int depth_mask,
-					  int left_margin)
-{
-	int i;
-	size_t ret = 0;
-
-	ret += callchain__fprintf_left_margin(fp, left_margin);
-
-	for (i = 0; i < depth; i++)
-		if (depth_mask & (1 << i))
-			ret += fprintf(fp, "|          ");
-		else
-			ret += fprintf(fp, "           ");
-
-	ret += fprintf(fp, "\n");
-
-	return ret;
-}
-static size_t
-ipchain__fprintf_graph(FILE *fp, struct callchain_list *chain, int depth,
-		       int depth_mask, int count, u64 total_samples,
-		       int hits, int left_margin)
-{
-	int i;
-	size_t ret = 0;
-
-	ret += callchain__fprintf_left_margin(fp, left_margin);
-	for (i = 0; i < depth; i++) {
-		if (depth_mask & (1 << i))
-			ret += fprintf(fp, "|");
-		else
-			ret += fprintf(fp, " ");
-		if (!count && i == depth - 1) {
-			double percent;
-
-			percent = hits * 100.0 / total_samples;
-			ret += percent_color_fprintf(fp, "--%2.2f%%-- ", percent);
-		} else
-			ret += fprintf(fp, "%s", "          ");
-	}
-	if (chain->sym)
-		ret += fprintf(fp, "%s\n", chain->sym->name);
-	else
-		ret += fprintf(fp, "%p\n", (void *)(long)chain->ip);
-
-	return ret;
-}
-
-static struct symbol *rem_sq_bracket;
-static struct callchain_list rem_hits;
-
-static void init_rem_hits(void)
-{
-	rem_sq_bracket = malloc(sizeof(*rem_sq_bracket) + 6);
-	if (!rem_sq_bracket) {
-		fprintf(stderr, "Not enough memory to display remaining hits\n");
-		return;
-	}
-
-	strcpy(rem_sq_bracket->name, "[...]");
-	rem_hits.sym = rem_sq_bracket;
-}
-
-static size_t
-__callchain__fprintf_graph(FILE *fp, struct callchain_node *self,
-			   u64 total_samples, int depth, int depth_mask,
-			   int left_margin)
-{
-	struct rb_node *node, *next;
-	struct callchain_node *child;
-	struct callchain_list *chain;
-	int new_depth_mask = depth_mask;
-	u64 new_total;
-	u64 remaining;
-	size_t ret = 0;
-	int i;
-
-	if (callchain_param.mode == CHAIN_GRAPH_REL)
-		new_total = self->children_hit;
-	else
-		new_total = total_samples;
-
-	remaining = new_total;
-
-	node = rb_first(&self->rb_root);
-	while (node) {
-		u64 cumul;
-
-		child = rb_entry(node, struct callchain_node, rb_node);
-		cumul = cumul_hits(child);
-		remaining -= cumul;
-
-		/*
-		 * The depth mask manages the output of pipes that show
-		 * the depth. We don't want to keep the pipes of the current
-		 * level for the last child of this depth.
-		 * Except if we have remaining filtered hits. They will
-		 * supersede the last child
-		 */
-		next = rb_next(node);
-		if (!next && (callchain_param.mode != CHAIN_GRAPH_REL || !remaining))
-			new_depth_mask &= ~(1 << (depth - 1));
-
-		/*
-		 * But we keep the older depth mask for the line seperator
-		 * to keep the level link until we reach the last child
-		 */
-		ret += ipchain__fprintf_graph_line(fp, depth, depth_mask,
-						   left_margin);
-		i = 0;
-		list_for_each_entry(chain, &child->val, list) {
-			if (chain->ip >= PERF_CONTEXT_MAX)
-				continue;
-			ret += ipchain__fprintf_graph(fp, chain, depth,
-						      new_depth_mask, i++,
-						      new_total,
-						      cumul,
-						      left_margin);
-		}
-		ret += __callchain__fprintf_graph(fp, child, new_total,
-						  depth + 1,
-						  new_depth_mask | (1 << depth),
-						  left_margin);
-		node = next;
-	}
-
-	if (callchain_param.mode == CHAIN_GRAPH_REL &&
-		remaining && remaining != new_total) {
-
-		if (!rem_sq_bracket)
-			return ret;
-
-		new_depth_mask &= ~(1 << (depth - 1));
-
-		ret += ipchain__fprintf_graph(fp, &rem_hits, depth,
-					      new_depth_mask, 0, new_total,
-					      remaining, left_margin);
-	}
-
-	return ret;
-}
-
-
-static size_t
-callchain__fprintf_graph(FILE *fp, struct callchain_node *self,
-			 u64 total_samples, int left_margin)
-{
-	struct callchain_list *chain;
-	bool printed = false;
-	int i = 0;
-	int ret = 0;
-
-	list_for_each_entry(chain, &self->val, list) {
-		if (chain->ip >= PERF_CONTEXT_MAX)
-			continue;
-
-		if (!i++ && sort__first_dimension == SORT_SYM)
-			continue;
-
-		if (!printed) {
-			ret += callchain__fprintf_left_margin(fp, left_margin);
-			ret += fprintf(fp, "|\n");
-			ret += callchain__fprintf_left_margin(fp, left_margin);
-			ret += fprintf(fp, "---");
-
-			left_margin += 3;
-			printed = true;
-		} else
-			ret += callchain__fprintf_left_margin(fp, left_margin);
-
-		if (chain->sym)
-			ret += fprintf(fp, " %s\n", chain->sym->name);
-		else
-			ret += fprintf(fp, " %p\n", (void *)(long)chain->ip);
-	}
-
-	ret += __callchain__fprintf_graph(fp, self, total_samples, 1, 1, left_margin);
-
-	return ret;
-}
-
-static size_t
-callchain__fprintf_flat(FILE *fp, struct callchain_node *self,
-			u64 total_samples)
-{
-	struct callchain_list *chain;
-	size_t ret = 0;
-
-	if (!self)
-		return 0;
-
-	ret += callchain__fprintf_flat(fp, self->parent, total_samples);
-
-
-	list_for_each_entry(chain, &self->val, list) {
-		if (chain->ip >= PERF_CONTEXT_MAX)
-			continue;
-		if (chain->sym)
-			ret += fprintf(fp, "                %s\n", chain->sym->name);
-		else
-			ret += fprintf(fp, "                %p\n",
-					(void *)(long)chain->ip);
-	}
-
-	return ret;
-}
-
-static size_t
-hist_entry_callchain__fprintf(FILE *fp, struct hist_entry *self,
-			      u64 total_samples, int left_margin)
-{
-	struct rb_node *rb_node;
-	struct callchain_node *chain;
-	size_t ret = 0;
-
-	rb_node = rb_first(&self->sorted_chain);
-	while (rb_node) {
-		double percent;
-
-		chain = rb_entry(rb_node, struct callchain_node, rb_node);
-		percent = chain->hit * 100.0 / total_samples;
-		switch (callchain_param.mode) {
-		case CHAIN_FLAT:
-			ret += percent_color_fprintf(fp, "           %6.2f%%\n",
-						     percent);
-			ret += callchain__fprintf_flat(fp, chain, total_samples);
-			break;
-		case CHAIN_GRAPH_ABS: /* Falldown */
-		case CHAIN_GRAPH_REL:
-			ret += callchain__fprintf_graph(fp, chain, total_samples,
-							left_margin);
-		case CHAIN_NONE:
-		default:
-			break;
-		}
-		ret += fprintf(fp, "\n");
-		rb_node = rb_next(rb_node);
-	}
-
-	return ret;
-}
-
-static size_t
-hist_entry__fprintf(FILE *fp, struct hist_entry *self, u64 total_samples)
-{
-	struct sort_entry *se;
-	size_t ret;
-
-	if (exclude_other && !self->parent)
-		return 0;
-
-	if (total_samples)
-		ret = percent_color_fprintf(fp,
-					    field_sep ? "%.2f" : "   %6.2f%%",
-					(self->count * 100.0) / total_samples);
-	else
-		ret = fprintf(fp, field_sep ? "%lld" : "%12lld ", self->count);
-
-	if (show_nr_samples) {
-		if (field_sep)
-			fprintf(fp, "%c%lld", *field_sep, self->count);
-		else
-			fprintf(fp, "%11lld", self->count);
-	}
-
-	list_for_each_entry(se, &hist_entry__sort_list, list) {
-		if (se->elide)
-			continue;
-
-		fprintf(fp, "%s", field_sep ?: "  ");
-		ret += se->print(fp, self, se->width ? *se->width : 0);
-	}
-
-	ret += fprintf(fp, "\n");
-
-	if (callchain) {
-		int left_margin = 0;
-
-		if (sort__first_dimension == SORT_COMM) {
-			se = list_first_entry(&hist_entry__sort_list, typeof(*se),
-						list);
-			left_margin = se->width ? *se->width : 0;
-			left_margin -= thread__comm_len(self->thread);
-		}
-
-		hist_entry_callchain__fprintf(fp, self, total_samples,
-					      left_margin);
-	}
-
-	return ret;
-}
-
-/*
- *
- */
-
-static void dso__calc_col_width(struct dso *self)
-{
-	if (!col_width_list_str && !field_sep &&
-	    (!dso_list || strlist__has_entry(dso_list, self->name))) {
-		unsigned int slen = strlen(self->name);
-		if (slen > dsos__col_width)
-			dsos__col_width = slen;
-	}
-
-	self->slen_calculated = 1;
-}
-
-static void thread__comm_adjust(struct thread *self)
-{
-	char *comm = self->comm;
-
-	if (!col_width_list_str && !field_sep &&
-	    (!comm_list || strlist__has_entry(comm_list, comm))) {
-		unsigned int slen = strlen(comm);
-
-		if (slen > comms__col_width) {
-			comms__col_width = slen;
-			threads__col_width = slen + 6;
-		}
-	}
-}
-
-static int thread__set_comm_adjust(struct thread *self, const char *comm)
-{
-	int ret = thread__set_comm(self, comm);
-
-	if (ret)
-		return ret;
-
-	thread__comm_adjust(self);
-
-	return 0;
-}
-
-static int call__match(struct symbol *sym)
-{
-	if (sym->name && !regexec(&parent_regex, sym->name, 0, NULL, 0))
-		return 1;
-
-	return 0;
-}
-
-static struct symbol **resolve_callchain(struct thread *thread,
-					 struct ip_callchain *chain,
-					 struct symbol **parent)
-{
-	u8 cpumode = PERF_RECORD_MISC_USER;
-	struct symbol **syms = NULL;
-	unsigned int i;
-
-	if (callchain) {
-		syms = calloc(chain->nr, sizeof(*syms));
-		if (!syms) {
-			fprintf(stderr, "Can't allocate memory for symbols\n");
-			exit(-1);
-		}
-	}
-
-	for (i = 0; i < chain->nr; i++) {
-		u64 ip = chain->ips[i];
-		struct addr_location al;
-
-		if (ip >= PERF_CONTEXT_MAX) {
-			switch (ip) {
-			case PERF_CONTEXT_HV:
-				cpumode = PERF_RECORD_MISC_HYPERVISOR;	break;
-			case PERF_CONTEXT_KERNEL:
-				cpumode = PERF_RECORD_MISC_KERNEL;	break;
-			case PERF_CONTEXT_USER:
-				cpumode = PERF_RECORD_MISC_USER;	break;
-			default:
-				break;
-			}
-			continue;
-		}
-
-		thread__find_addr_location(thread, cpumode, MAP__FUNCTION,
-					   ip, &al, NULL);
-		if (al.sym != NULL) {
-			if (sort__has_parent && !*parent &&
-			    call__match(al.sym))
-				*parent = al.sym;
-			if (!callchain)
-				break;
-			syms[i] = al.sym;
-		}
-	}
-
-	return syms;
-}
-
-/*
- * collect histogram counts
- */
-
-static int hist_entry__add(struct addr_location *al,
-			   struct ip_callchain *chain, u64 count)
-=======
 static char		callchain_default_opt[] = "fractal,0.5";
 
 static int perf_session__add_hist_entry(struct perf_session *self,
 					struct addr_location *al,
 					struct ip_callchain *chain, u64 count)
->>>>>>> 2fbe74b9
 {
 	struct symbol **syms = NULL, *parent = NULL;
 	bool hit;
 	struct hist_entry *he;
 
-<<<<<<< HEAD
-	if ((sort__has_parent || callchain) && chain)
-		syms = resolve_callchain(al->thread, chain, &parent);
-
-	he = __hist_entry__add(al, parent, count, &hit);
-=======
 	if ((sort__has_parent || symbol_conf.use_callchain) && chain)
 		syms = perf_session__resolve_callchain(self, al->thread,
 						       chain, &parent);
 	he = __perf_session__add_hist_entry(self, al, parent, count, &hit);
->>>>>>> 2fbe74b9
 	if (he == NULL)
 		return -ENOMEM;
 
 	if (hit)
 		he->count += count;
 
-<<<<<<< HEAD
-	if (callchain) {
-=======
 	if (symbol_conf.use_callchain) {
->>>>>>> 2fbe74b9
 		if (!hit)
 			callchain_init(&he->callchain);
 		append_chain(&he->callchain, chain, syms);
@@ -520,103 +71,6 @@
 	return 0;
 }
 
-<<<<<<< HEAD
-static size_t output__fprintf(FILE *fp, u64 total_samples)
-{
-	struct hist_entry *pos;
-	struct sort_entry *se;
-	struct rb_node *nd;
-	size_t ret = 0;
-	unsigned int width;
-	char *col_width = col_width_list_str;
-	int raw_printing_style;
-
-	raw_printing_style = !strcmp(pretty_printing_style, "raw");
-
-	init_rem_hits();
-
-	fprintf(fp, "# Samples: %Ld\n", (u64)total_samples);
-	fprintf(fp, "#\n");
-
-	fprintf(fp, "# Overhead");
-	if (show_nr_samples) {
-		if (field_sep)
-			fprintf(fp, "%cSamples", *field_sep);
-		else
-			fputs("  Samples  ", fp);
-	}
-	list_for_each_entry(se, &hist_entry__sort_list, list) {
-		if (se->elide)
-			continue;
-		if (field_sep) {
-			fprintf(fp, "%c%s", *field_sep, se->header);
-			continue;
-		}
-		width = strlen(se->header);
-		if (se->width) {
-			if (col_width_list_str) {
-				if (col_width) {
-					*se->width = atoi(col_width);
-					col_width = strchr(col_width, ',');
-					if (col_width)
-						++col_width;
-				}
-			}
-			width = *se->width = max(*se->width, width);
-		}
-		fprintf(fp, "  %*s", width, se->header);
-	}
-	fprintf(fp, "\n");
-
-	if (field_sep)
-		goto print_entries;
-
-	fprintf(fp, "# ........");
-	if (show_nr_samples)
-		fprintf(fp, " ..........");
-	list_for_each_entry(se, &hist_entry__sort_list, list) {
-		unsigned int i;
-
-		if (se->elide)
-			continue;
-
-		fprintf(fp, "  ");
-		if (se->width)
-			width = *se->width;
-		else
-			width = strlen(se->header);
-		for (i = 0; i < width; i++)
-			fprintf(fp, ".");
-	}
-	fprintf(fp, "\n");
-
-	fprintf(fp, "#\n");
-
-print_entries:
-	for (nd = rb_first(&output_hists); nd; nd = rb_next(nd)) {
-		pos = rb_entry(nd, struct hist_entry, rb_node);
-		ret += hist_entry__fprintf(fp, pos, total_samples);
-	}
-
-	if (sort_order == default_sort_order &&
-			parent_pattern == default_parent_pattern) {
-		fprintf(fp, "#\n");
-		fprintf(fp, "# (For a higher level overview, try: perf report --sort comm,dso)\n");
-		fprintf(fp, "#\n");
-	}
-	fprintf(fp, "\n");
-
-	free(rem_sq_bracket);
-
-	if (show_threads)
-		perf_read_values_display(fp, &show_threads_values,
-					 raw_printing_style);
-
-	return ret;
-}
-
-=======
->>>>>>> 2fbe74b9
 static int validate_chain(struct ip_callchain *chain, event_t *event)
 {
 	unsigned int chain_size;
@@ -630,29 +84,12 @@
 	return 0;
 }
 
-<<<<<<< HEAD
-static int process_sample_event(event_t *event)
-{
-	u64 ip = event->ip.ip;
-	u64 period = 1;
-	void *more_data = event->ip.__more_data;
-	struct ip_callchain *chain = NULL;
-	int cpumode;
-	struct addr_location al;
-	struct thread *thread = threads__findnew(event->ip.pid);
-
-	if (sample_type & PERF_SAMPLE_PERIOD) {
-		period = *(u64 *)more_data;
-		more_data += sizeof(u64);
-	}
-=======
 static int process_sample_event(event_t *event, struct perf_session *session)
 {
 	struct sample_data data = { .period = 1, };
 	struct addr_location al;
 
 	event__parse_sample(event, session->sample_type, &data);
->>>>>>> 2fbe74b9
 
 	dump_printf("(IP, %d): %d/%d: %p period: %Ld\n",
 		event->header.misc,
@@ -665,13 +102,7 @@
 
 		dump_printf("... chain: nr:%Lu\n", data.callchain->nr);
 
-<<<<<<< HEAD
-		dump_printf("... chain: nr:%Lu\n", chain->nr);
-
-		if (validate_chain(chain, event) < 0) {
-=======
 		if (validate_chain(data.callchain, event) < 0) {
->>>>>>> 2fbe74b9
 			pr_debug("call-chain problem with event, "
 				 "skipping it.\n");
 			return 0;
@@ -684,84 +115,25 @@
 		}
 	}
 
-<<<<<<< HEAD
-	if (thread == NULL) {
-		pr_debug("problem processing %d event, skipping it.\n",
-=======
 	if (event__preprocess_sample(event, session, &al, NULL) < 0) {
 		fprintf(stderr, "problem processing %d event, skipping it.\n",
->>>>>>> 2fbe74b9
 			event->header.type);
 		return -1;
 	}
 
-<<<<<<< HEAD
-	dump_printf(" ... thread: %s:%d\n", thread->comm, thread->pid);
-
-	if (comm_list && !strlist__has_entry(comm_list, thread->comm))
-		return 0;
-
-	cpumode = event->header.misc & PERF_RECORD_MISC_CPUMODE_MASK;
-
-	thread__find_addr_location(thread, cpumode,
-				   MAP__FUNCTION, ip, &al, NULL);
-	/*
-	 * We have to do this here as we may have a dso with no symbol hit that
-	 * has a name longer than the ones with symbols sampled.
-	 */
-	if (al.map && !sort_dso.elide && !al.map->dso->slen_calculated)
-		dso__calc_col_width(al.map->dso);
-
-	if (dso_list &&
-	    (!al.map || !al.map->dso ||
-	     !(strlist__has_entry(dso_list, al.map->dso->short_name) ||
-	       (al.map->dso->short_name != al.map->dso->long_name &&
-		strlist__has_entry(dso_list, al.map->dso->long_name)))))
-		return 0;
-
-	if (sym_list && al.sym && !strlist__has_entry(sym_list, al.sym->name))
-		return 0;
-
-	if (hist_entry__add(&al, chain, period)) {
-=======
 	if (al.filtered)
 		return 0;
 
 	if (perf_session__add_hist_entry(session, &al, data.callchain, data.period)) {
->>>>>>> 2fbe74b9
 		pr_debug("problem incrementing symbol count, skipping event\n");
 		return -1;
 	}
 
-<<<<<<< HEAD
-	event__stats.total += period;
-
-	return 0;
-}
-
-static int process_comm_event(event_t *event)
-{
-	struct thread *thread = threads__findnew(event->comm.pid);
-
-	dump_printf(": %s:%d\n", event->comm.comm, event->comm.pid);
-
-	if (thread == NULL ||
-	    thread__set_comm_adjust(thread, event->comm.comm)) {
-		dump_printf("problem processing PERF_RECORD_COMM, skipping event.\n");
-		return -1;
-	}
-
-	return 0;
-}
-
-static int process_read_event(event_t *event)
-=======
 	session->events_stats.total += data.period;
 	return 0;
 }
 
 static int process_read_event(event_t *event, struct perf_session *session __used)
->>>>>>> 2fbe74b9
 {
 	struct perf_event_attr *attr;
 
@@ -784,17 +156,9 @@
 	return 0;
 }
 
-<<<<<<< HEAD
-static int sample_type_check(u64 type)
-{
-	sample_type = type;
-
-	if (!(sample_type & PERF_SAMPLE_CALLCHAIN)) {
-=======
 static int sample_type_check(struct perf_session *session)
 {
 	if (!(session->sample_type & PERF_SAMPLE_CALLCHAIN)) {
->>>>>>> 2fbe74b9
 		if (sort__has_parent) {
 			fprintf(stderr, "selected --sort parent, but no"
 					" callchain data. Did you call"
@@ -818,53 +182,6 @@
 
 	return 0;
 }
-<<<<<<< HEAD
-
-static struct perf_file_handler file_handler = {
-	.process_sample_event	= process_sample_event,
-	.process_mmap_event	= event__process_mmap,
-	.process_comm_event	= process_comm_event,
-	.process_exit_event	= event__process_task,
-	.process_fork_event	= event__process_task,
-	.process_lost_event	= event__process_lost,
-	.process_read_event	= process_read_event,
-	.sample_type_check	= sample_type_check,
-};
-
-
-static int __cmd_report(void)
-{
-	struct thread *idle;
-	int ret;
-
-	idle = register_idle_thread();
-	thread__comm_adjust(idle);
-
-	if (show_threads)
-		perf_read_values_init(&show_threads_values);
-
-	register_perf_file_handler(&file_handler);
-
-	ret = mmap_dispatch_perf_file(&header, input_name, force,
-				      full_paths, &event__cwdlen, &event__cwd);
-	if (ret)
-		return ret;
-
-	if (dump_trace) {
-		event__print_totals();
-		return 0;
-	}
-
-	if (verbose > 3)
-		threads__fprintf(stdout);
-
-	if (verbose > 2)
-		dsos__fprintf(stdout);
-
-	collapse__resort();
-	output__resort(event__stats.total);
-	output__fprintf(stdout, event__stats.total);
-=======
 
 static struct perf_event_ops event_ops = {
 	.process_sample_event	= process_sample_event,
@@ -912,20 +229,15 @@
 	if (sort_order == default_sort_order &&
 	    parent_pattern == default_parent_pattern)
 		fprintf(stdout, "#\n# (For a higher level overview, try: perf report --sort comm,dso)\n#\n");
->>>>>>> 2fbe74b9
 
 	if (show_threads) {
 		bool raw_printing_style = !strcmp(pretty_printing_style, "raw");
 		perf_read_values_display(stdout, &show_threads_values,
 					 raw_printing_style);
 		perf_read_values_destroy(&show_threads_values);
-<<<<<<< HEAD
-
-=======
 	}
 out_delete:
 	perf_session__delete(session);
->>>>>>> 2fbe74b9
 	return ret;
 }
 
@@ -1034,14 +346,9 @@
 
 int cmd_report(int argc, const char **argv, const char *prefix __used)
 {
-<<<<<<< HEAD
-	if (symbol__init(&symbol_conf) < 0)
-		return -1;
-=======
 	argc = parse_options(argc, argv, options, report_usage, 0);
 
 	setup_pager();
->>>>>>> 2fbe74b9
 
 	if (symbol__init() < 0)
 		return -1;
