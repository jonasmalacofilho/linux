--- conflicted
+++ resolved
@@ -1446,11 +1446,7 @@
 
 			list_del(&sdata->reserved_chanctx_list);
 			list_move(&sdata->assigned_chanctx_list,
-<<<<<<< HEAD
-				  &new_ctx->assigned_vifs);
-=======
 				  &ctx->assigned_vifs);
->>>>>>> 9e82bf01
 			sdata->reserved_chanctx = NULL;
 
 			ieee80211_vif_chanctx_reservation_complete(sdata);
