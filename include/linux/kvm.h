#ifndef __LINUX_KVM_H
#define __LINUX_KVM_H

/*
 * Userspace interface for /dev/kvm - kernel based virtual machine
 *
 * Note: you must update KVM_API_VERSION if you change this interface.
 */

#include <asm/types.h>
#include <linux/compiler.h>
#include <linux/ioctl.h>
#include <asm/kvm.h>

#define KVM_API_VERSION 12

/* for KVM_TRACE_ENABLE */
struct kvm_user_trace_setup {
	__u32 buf_size; /* sub_buffer size of each per-cpu */
	__u32 buf_nr; /* the number of sub_buffers of each per-cpu */
};

/* for KVM_CREATE_MEMORY_REGION */
struct kvm_memory_region {
	__u32 slot;
	__u32 flags;
	__u64 guest_phys_addr;
	__u64 memory_size; /* bytes */
};

/* for KVM_SET_USER_MEMORY_REGION */
struct kvm_userspace_memory_region {
	__u32 slot;
	__u32 flags;
	__u64 guest_phys_addr;
	__u64 memory_size; /* bytes */
	__u64 userspace_addr; /* start of the userspace allocated memory */
};

/* for kvm_memory_region::flags */
#define KVM_MEM_LOG_DIRTY_PAGES  1UL


/* for KVM_IRQ_LINE */
struct kvm_irq_level {
	/*
	 * ACPI gsi notion of irq.
	 * For IA-64 (APIC model) IOAPIC0: irq 0-23; IOAPIC1: irq 24-47..
	 * For X86 (standard AT mode) PIC0/1: irq 0-15. IOAPIC0: 0-23..
	 */
	__u32 irq;
	__u32 level;
};


struct kvm_irqchip {
	__u32 chip_id;
	__u32 pad;
        union {
		char dummy[512];  /* reserving space */
#ifdef CONFIG_X86
		struct kvm_pic_state pic;
#endif
#if defined(CONFIG_X86) || defined(CONFIG_IA64)
		struct kvm_ioapic_state ioapic;
#endif
	} chip;
};

#define KVM_EXIT_UNKNOWN          0
#define KVM_EXIT_EXCEPTION        1
#define KVM_EXIT_IO               2
#define KVM_EXIT_HYPERCALL        3
#define KVM_EXIT_DEBUG            4
#define KVM_EXIT_HLT              5
#define KVM_EXIT_MMIO             6
#define KVM_EXIT_IRQ_WINDOW_OPEN  7
#define KVM_EXIT_SHUTDOWN         8
#define KVM_EXIT_FAIL_ENTRY       9
#define KVM_EXIT_INTR             10
#define KVM_EXIT_SET_TPR          11
#define KVM_EXIT_TPR_ACCESS       12
#define KVM_EXIT_S390_SIEIC       13
#define KVM_EXIT_S390_RESET       14
#define KVM_EXIT_DCR              15

/* for KVM_RUN, returned by mmap(vcpu_fd, offset=0) */
struct kvm_run {
	/* in */
	__u8 request_interrupt_window;
	__u8 padding1[7];

	/* out */
	__u32 exit_reason;
	__u8 ready_for_interrupt_injection;
	__u8 if_flag;
	__u8 padding2[2];

	/* in (pre_kvm_run), out (post_kvm_run) */
	__u64 cr8;
	__u64 apic_base;

	union {
		/* KVM_EXIT_UNKNOWN */
		struct {
			__u64 hardware_exit_reason;
		} hw;
		/* KVM_EXIT_FAIL_ENTRY */
		struct {
			__u64 hardware_entry_failure_reason;
		} fail_entry;
		/* KVM_EXIT_EXCEPTION */
		struct {
			__u32 exception;
			__u32 error_code;
		} ex;
		/* KVM_EXIT_IO */
		struct kvm_io {
#define KVM_EXIT_IO_IN  0
#define KVM_EXIT_IO_OUT 1
			__u8 direction;
			__u8 size; /* bytes */
			__u16 port;
			__u32 count;
			__u64 data_offset; /* relative to kvm_run start */
		} io;
		struct {
		} debug;
		/* KVM_EXIT_MMIO */
		struct {
			__u64 phys_addr;
			__u8  data[8];
			__u32 len;
			__u8  is_write;
		} mmio;
		/* KVM_EXIT_HYPERCALL */
		struct {
			__u64 nr;
			__u64 args[6];
			__u64 ret;
			__u32 longmode;
			__u32 pad;
		} hypercall;
		/* KVM_EXIT_TPR_ACCESS */
		struct {
			__u64 rip;
			__u32 is_write;
			__u32 pad;
		} tpr_access;
		/* KVM_EXIT_S390_SIEIC */
		struct {
			__u8 icptcode;
			__u64 mask; /* psw upper half */
			__u64 addr; /* psw lower half */
			__u16 ipa;
			__u32 ipb;
		} s390_sieic;
		/* KVM_EXIT_S390_RESET */
#define KVM_S390_RESET_POR       1
#define KVM_S390_RESET_CLEAR     2
#define KVM_S390_RESET_SUBSYSTEM 4
#define KVM_S390_RESET_CPU_INIT  8
#define KVM_S390_RESET_IPL       16
		__u64 s390_reset_flags;
		/* KVM_EXIT_DCR */
		struct {
			__u32 dcrn;
			__u32 data;
			__u8  is_write;
		} dcr;
		/* Fix the size of the union. */
		char padding[256];
	};
};

/* for KVM_REGISTER_COALESCED_MMIO / KVM_UNREGISTER_COALESCED_MMIO */

struct kvm_coalesced_mmio_zone {
	__u64 addr;
	__u32 size;
	__u32 pad;
};

struct kvm_coalesced_mmio {
	__u64 phys_addr;
	__u32 len;
	__u32 pad;
	__u8  data[8];
};

struct kvm_coalesced_mmio_ring {
	__u32 first, last;
	struct kvm_coalesced_mmio coalesced_mmio[0];
};

#define KVM_COALESCED_MMIO_MAX \
	((PAGE_SIZE - sizeof(struct kvm_coalesced_mmio_ring)) / \
	 sizeof(struct kvm_coalesced_mmio))

/* for KVM_TRANSLATE */
struct kvm_translation {
	/* in */
	__u64 linear_address;

	/* out */
	__u64 physical_address;
	__u8  valid;
	__u8  writeable;
	__u8  usermode;
	__u8  pad[5];
};

/* for KVM_INTERRUPT */
struct kvm_interrupt {
	/* in */
	__u32 irq;
};

struct kvm_breakpoint {
	__u32 enabled;
	__u32 padding;
	__u64 address;
};

/* for KVM_DEBUG_GUEST */
struct kvm_debug_guest {
	/* int */
	__u32 enabled;
	__u32 pad;
	struct kvm_breakpoint breakpoints[4];
	__u32 singlestep;
};

/* for KVM_GET_DIRTY_LOG */
struct kvm_dirty_log {
	__u32 slot;
	__u32 padding;
	union {
		void __user *dirty_bitmap; /* one bit per page */
		__u64 padding;
	};
};

/* for KVM_SET_SIGNAL_MASK */
struct kvm_signal_mask {
	__u32 len;
	__u8  sigset[0];
};

/* for KVM_TPR_ACCESS_REPORTING */
struct kvm_tpr_access_ctl {
	__u32 enabled;
	__u32 flags;
	__u32 reserved[8];
};

/* for KVM_SET_VAPIC_ADDR */
struct kvm_vapic_addr {
	__u64 vapic_addr;
};

/* for KVM_SET_MPSTATE */

#define KVM_MP_STATE_RUNNABLE          0
#define KVM_MP_STATE_UNINITIALIZED     1
#define KVM_MP_STATE_INIT_RECEIVED     2
#define KVM_MP_STATE_HALTED            3
#define KVM_MP_STATE_SIPI_RECEIVED     4

struct kvm_mp_state {
	__u32 mp_state;
};

struct kvm_s390_psw {
	__u64 mask;
	__u64 addr;
};

/* valid values for type in kvm_s390_interrupt */
#define KVM_S390_SIGP_STOP		0xfffe0000u
#define KVM_S390_PROGRAM_INT		0xfffe0001u
#define KVM_S390_SIGP_SET_PREFIX	0xfffe0002u
#define KVM_S390_RESTART		0xfffe0003u
#define KVM_S390_INT_VIRTIO		0xffff2603u
#define KVM_S390_INT_SERVICE		0xffff2401u
#define KVM_S390_INT_EMERGENCY		0xffff1201u

struct kvm_s390_interrupt {
	__u32 type;
	__u32 parm;
	__u64 parm64;
};

#define KVM_TRC_SHIFT           16
/*
 * kvm trace categories
 */
#define KVM_TRC_ENTRYEXIT       (1 << KVM_TRC_SHIFT)
#define KVM_TRC_HANDLER         (1 << (KVM_TRC_SHIFT + 1)) /* only 12 bits */

/*
 * kvm trace action
 */
#define KVM_TRC_VMENTRY         (KVM_TRC_ENTRYEXIT + 0x01)
#define KVM_TRC_VMEXIT          (KVM_TRC_ENTRYEXIT + 0x02)
#define KVM_TRC_PAGE_FAULT      (KVM_TRC_HANDLER + 0x01)

#define KVM_TRC_HEAD_SIZE       12
#define KVM_TRC_CYCLE_SIZE      8
#define KVM_TRC_EXTRA_MAX       7

/* This structure represents a single trace buffer record. */
struct kvm_trace_rec {
	/* variable rec_val
	 * is split into:
	 * bits 0 - 27  -> event id
	 * bits 28 -30  -> number of extra data args of size u32
	 * bits 31      -> binary indicator for if tsc is in record
	 */
	__u32 rec_val;
	__u32 pid;
	__u32 vcpu_id;
	union {
		struct {
			__u64 timestamp;
			__u32 extra_u32[KVM_TRC_EXTRA_MAX];
		} __attribute__((packed)) timestamp;
		struct {
			__u32 extra_u32[KVM_TRC_EXTRA_MAX];
		} notimestamp;
	} u;
};

#define TRACE_REC_EVENT_ID(val) \
		(0x0fffffff & (val))
#define TRACE_REC_NUM_DATA_ARGS(val) \
		(0x70000000 & ((val) << 28))
#define TRACE_REC_TCS(val) \
		(0x80000000 & ((val) << 31))

#define KVMIO 0xAE

/*
 * ioctls for /dev/kvm fds:
 */
#define KVM_GET_API_VERSION       _IO(KVMIO,   0x00)
#define KVM_CREATE_VM             _IO(KVMIO,   0x01) /* returns a VM fd */
#define KVM_GET_MSR_INDEX_LIST    _IOWR(KVMIO, 0x02, struct kvm_msr_list)

#define KVM_S390_ENABLE_SIE       _IO(KVMIO,   0x06)
/*
 * Check if a kvm extension is available.  Argument is extension number,
 * return is 1 (yes) or 0 (no, sorry).
 */
#define KVM_CHECK_EXTENSION       _IO(KVMIO,   0x03)
/*
 * Get size for mmap(vcpu_fd)
 */
#define KVM_GET_VCPU_MMAP_SIZE    _IO(KVMIO,   0x04) /* in bytes */
#define KVM_GET_SUPPORTED_CPUID   _IOWR(KVMIO, 0x05, struct kvm_cpuid2)
/*
 * ioctls for kvm trace
 */
#define KVM_TRACE_ENABLE          _IOW(KVMIO, 0x06, struct kvm_user_trace_setup)
#define KVM_TRACE_PAUSE           _IO(KVMIO,  0x07)
#define KVM_TRACE_DISABLE         _IO(KVMIO,  0x08)
/*
 * Extension capability list.
 */
#define KVM_CAP_IRQCHIP	  0
#define KVM_CAP_HLT	  1
#define KVM_CAP_MMU_SHADOW_CACHE_CONTROL 2
#define KVM_CAP_USER_MEMORY 3
#define KVM_CAP_SET_TSS_ADDR 4
#define KVM_CAP_VAPIC 6
#define KVM_CAP_EXT_CPUID 7
#define KVM_CAP_CLOCKSOURCE 8
#define KVM_CAP_NR_VCPUS 9       /* returns max vcpus per vm */
#define KVM_CAP_NR_MEMSLOTS 10   /* returns max memory slots per vm */
#define KVM_CAP_PIT 11
#define KVM_CAP_NOP_IO_DELAY 12
#define KVM_CAP_PV_MMU 13
#define KVM_CAP_MP_STATE 14
#define KVM_CAP_COALESCED_MMIO 15
#define KVM_CAP_SYNC_MMU 16  /* Changes to host mmap are reflected in guest */
#if defined(CONFIG_X86)||defined(CONFIG_IA64)
#define KVM_CAP_DEVICE_ASSIGNMENT 17
#endif
#define KVM_CAP_IOMMU 18

/*
 * ioctls for VM fds
 */
#define KVM_SET_MEMORY_REGION     _IOW(KVMIO, 0x40, struct kvm_memory_region)
#define KVM_SET_NR_MMU_PAGES      _IO(KVMIO, 0x44)
#define KVM_GET_NR_MMU_PAGES      _IO(KVMIO, 0x45)
#define KVM_SET_USER_MEMORY_REGION _IOW(KVMIO, 0x46,\
					struct kvm_userspace_memory_region)
#define KVM_SET_TSS_ADDR          _IO(KVMIO, 0x47)
/*
 * KVM_CREATE_VCPU receives as a parameter the vcpu slot, and returns
 * a vcpu fd.
 */
#define KVM_CREATE_VCPU           _IO(KVMIO,  0x41)
#define KVM_GET_DIRTY_LOG         _IOW(KVMIO, 0x42, struct kvm_dirty_log)
#define KVM_SET_MEMORY_ALIAS      _IOW(KVMIO, 0x43, struct kvm_memory_alias)
/* Device model IOC */
#define KVM_CREATE_IRQCHIP	  _IO(KVMIO,  0x60)
#define KVM_IRQ_LINE		  _IOW(KVMIO, 0x61, struct kvm_irq_level)
#define KVM_GET_IRQCHIP		  _IOWR(KVMIO, 0x62, struct kvm_irqchip)
#define KVM_SET_IRQCHIP		  _IOR(KVMIO,  0x63, struct kvm_irqchip)
#define KVM_CREATE_PIT		  _IO(KVMIO,  0x64)
#define KVM_GET_PIT		  _IOWR(KVMIO, 0x65, struct kvm_pit_state)
#define KVM_SET_PIT		  _IOR(KVMIO,  0x66, struct kvm_pit_state)
#define KVM_REGISTER_COALESCED_MMIO \
			_IOW(KVMIO,  0x67, struct kvm_coalesced_mmio_zone)
#define KVM_UNREGISTER_COALESCED_MMIO \
			_IOW(KVMIO,  0x68, struct kvm_coalesced_mmio_zone)
#define KVM_ASSIGN_PCI_DEVICE _IOR(KVMIO, 0x69, \
				   struct kvm_assigned_pci_dev)
#define KVM_ASSIGN_IRQ _IOR(KVMIO, 0x70, \
			    struct kvm_assigned_irq)

/*
 * ioctls for vcpu fds
 */
#define KVM_RUN                   _IO(KVMIO,   0x80)
#define KVM_GET_REGS              _IOR(KVMIO,  0x81, struct kvm_regs)
#define KVM_SET_REGS              _IOW(KVMIO,  0x82, struct kvm_regs)
#define KVM_GET_SREGS             _IOR(KVMIO,  0x83, struct kvm_sregs)
#define KVM_SET_SREGS             _IOW(KVMIO,  0x84, struct kvm_sregs)
#define KVM_TRANSLATE             _IOWR(KVMIO, 0x85, struct kvm_translation)
#define KVM_INTERRUPT             _IOW(KVMIO,  0x86, struct kvm_interrupt)
#define KVM_DEBUG_GUEST           _IOW(KVMIO,  0x87, struct kvm_debug_guest)
#define KVM_GET_MSRS              _IOWR(KVMIO, 0x88, struct kvm_msrs)
#define KVM_SET_MSRS              _IOW(KVMIO,  0x89, struct kvm_msrs)
#define KVM_SET_CPUID             _IOW(KVMIO,  0x8a, struct kvm_cpuid)
#define KVM_SET_SIGNAL_MASK       _IOW(KVMIO,  0x8b, struct kvm_signal_mask)
#define KVM_GET_FPU               _IOR(KVMIO,  0x8c, struct kvm_fpu)
#define KVM_SET_FPU               _IOW(KVMIO,  0x8d, struct kvm_fpu)
#define KVM_GET_LAPIC             _IOR(KVMIO,  0x8e, struct kvm_lapic_state)
#define KVM_SET_LAPIC             _IOW(KVMIO,  0x8f, struct kvm_lapic_state)
#define KVM_SET_CPUID2            _IOW(KVMIO,  0x90, struct kvm_cpuid2)
#define KVM_GET_CPUID2            _IOWR(KVMIO, 0x91, struct kvm_cpuid2)
/* Available with KVM_CAP_VAPIC */
#define KVM_TPR_ACCESS_REPORTING  _IOWR(KVMIO,  0x92, struct kvm_tpr_access_ctl)
/* Available with KVM_CAP_VAPIC */
#define KVM_SET_VAPIC_ADDR        _IOW(KVMIO,  0x93, struct kvm_vapic_addr)
/* valid for virtual machine (for floating interrupt)_and_ vcpu */
#define KVM_S390_INTERRUPT        _IOW(KVMIO,  0x94, struct kvm_s390_interrupt)
/* store status for s390 */
#define KVM_S390_STORE_STATUS_NOADDR    (-1ul)
#define KVM_S390_STORE_STATUS_PREFIXED  (-2ul)
#define KVM_S390_STORE_STATUS	  _IOW(KVMIO,  0x95, unsigned long)
/* initial ipl psw for s390 */
#define KVM_S390_SET_INITIAL_PSW  _IOW(KVMIO,  0x96, struct kvm_s390_psw)
/* initial reset for s390 */
#define KVM_S390_INITIAL_RESET    _IO(KVMIO,  0x97)
#define KVM_GET_MP_STATE          _IOR(KVMIO,  0x98, struct kvm_mp_state)
#define KVM_SET_MP_STATE          _IOW(KVMIO,  0x99, struct kvm_mp_state)

#define KVM_TRC_INJ_VIRQ         (KVM_TRC_HANDLER + 0x02)
#define KVM_TRC_REDELIVER_EVT    (KVM_TRC_HANDLER + 0x03)
#define KVM_TRC_PEND_INTR        (KVM_TRC_HANDLER + 0x04)
#define KVM_TRC_IO_READ          (KVM_TRC_HANDLER + 0x05)
#define KVM_TRC_IO_WRITE         (KVM_TRC_HANDLER + 0x06)
#define KVM_TRC_CR_READ          (KVM_TRC_HANDLER + 0x07)
#define KVM_TRC_CR_WRITE         (KVM_TRC_HANDLER + 0x08)
#define KVM_TRC_DR_READ          (KVM_TRC_HANDLER + 0x09)
#define KVM_TRC_DR_WRITE         (KVM_TRC_HANDLER + 0x0A)
#define KVM_TRC_MSR_READ         (KVM_TRC_HANDLER + 0x0B)
#define KVM_TRC_MSR_WRITE        (KVM_TRC_HANDLER + 0x0C)
#define KVM_TRC_CPUID            (KVM_TRC_HANDLER + 0x0D)
#define KVM_TRC_INTR             (KVM_TRC_HANDLER + 0x0E)
#define KVM_TRC_NMI              (KVM_TRC_HANDLER + 0x0F)
#define KVM_TRC_VMMCALL          (KVM_TRC_HANDLER + 0x10)
#define KVM_TRC_HLT              (KVM_TRC_HANDLER + 0x11)
#define KVM_TRC_CLTS             (KVM_TRC_HANDLER + 0x12)
#define KVM_TRC_LMSW             (KVM_TRC_HANDLER + 0x13)
#define KVM_TRC_APIC_ACCESS      (KVM_TRC_HANDLER + 0x14)
#define KVM_TRC_TDP_FAULT        (KVM_TRC_HANDLER + 0x15)
#define KVM_TRC_GTLB_WRITE       (KVM_TRC_HANDLER + 0x16)
#define KVM_TRC_STLB_WRITE       (KVM_TRC_HANDLER + 0x17)
#define KVM_TRC_STLB_INVAL       (KVM_TRC_HANDLER + 0x18)
#define KVM_TRC_PPC_INSTR        (KVM_TRC_HANDLER + 0x19)

struct kvm_assigned_pci_dev {
	__u32 assigned_dev_id;
	__u32 busnr;
	__u32 devfn;
	__u32 flags;
<<<<<<< HEAD
=======
	union {
		__u32 reserved[12];
	};
>>>>>>> c07f62e5
};

struct kvm_assigned_irq {
	__u32 assigned_dev_id;
	__u32 host_irq;
	__u32 guest_irq;
	__u32 flags;
<<<<<<< HEAD
=======
	union {
		__u32 reserved[12];
	};
>>>>>>> c07f62e5
};

#define KVM_DEV_ASSIGN_ENABLE_IOMMU	(1 << 0)

#endif<|MERGE_RESOLUTION|>--- conflicted
+++ resolved
@@ -489,12 +489,9 @@
 	__u32 busnr;
 	__u32 devfn;
 	__u32 flags;
-<<<<<<< HEAD
-=======
 	union {
 		__u32 reserved[12];
 	};
->>>>>>> c07f62e5
 };
 
 struct kvm_assigned_irq {
@@ -502,12 +499,9 @@
 	__u32 host_irq;
 	__u32 guest_irq;
 	__u32 flags;
-<<<<<<< HEAD
-=======
 	union {
 		__u32 reserved[12];
 	};
->>>>>>> c07f62e5
 };
 
 #define KVM_DEV_ASSIGN_ENABLE_IOMMU	(1 << 0)
