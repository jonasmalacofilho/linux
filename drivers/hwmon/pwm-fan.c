// SPDX-License-Identifier: GPL-2.0-or-later
/*
 * pwm-fan.c - Hwmon driver for fans connected to PWM lines.
 *
 * Copyright (c) 2014 Samsung Electronics Co., Ltd.
 *
 * Author: Kamil Debski <k.debski@samsung.com>
 */

#include <linux/hwmon.h>
#include <linux/hwmon-sysfs.h>
#include <linux/interrupt.h>
#include <linux/module.h>
#include <linux/mutex.h>
#include <linux/of.h>
#include <linux/platform_device.h>
#include <linux/pwm.h>
#include <linux/regulator/consumer.h>
#include <linux/sysfs.h>
#include <linux/thermal.h>
#include <linux/timer.h>

#define MAX_PWM 255

struct pwm_fan_ctx {
	struct mutex lock;
	struct pwm_device *pwm;
	struct regulator *reg_en;
<<<<<<< HEAD
=======

	int irq;
	atomic_t pulses;
	unsigned int rpm;
	u8 pulses_per_revolution;
	ktime_t sample_start;
	struct timer_list rpm_timer;

>>>>>>> 0ecfebd2
	unsigned int pwm_value;
	unsigned int pwm_fan_state;
	unsigned int pwm_fan_max_state;
	unsigned int *pwm_fan_cooling_levels;
	struct thermal_cooling_device *cdev;
};

/* This handler assumes self resetting edge triggered interrupt. */
static irqreturn_t pulse_handler(int irq, void *dev_id)
{
	struct pwm_fan_ctx *ctx = dev_id;

	atomic_inc(&ctx->pulses);

	return IRQ_HANDLED;
}

static void sample_timer(struct timer_list *t)
{
	struct pwm_fan_ctx *ctx = from_timer(ctx, t, rpm_timer);
	int pulses;
	u64 tmp;

	pulses = atomic_read(&ctx->pulses);
	atomic_sub(pulses, &ctx->pulses);
	tmp = (u64)pulses * ktime_ms_delta(ktime_get(), ctx->sample_start) * 60;
	do_div(tmp, ctx->pulses_per_revolution * 1000);
	ctx->rpm = tmp;

	ctx->sample_start = ktime_get();
	mod_timer(&ctx->rpm_timer, jiffies + HZ);
}

static int  __set_pwm(struct pwm_fan_ctx *ctx, unsigned long pwm)
{
	unsigned long period;
	int ret = 0;
	struct pwm_state state = { };

	mutex_lock(&ctx->lock);
	if (ctx->pwm_value == pwm)
		goto exit_set_pwm_err;

	pwm_init_state(ctx->pwm, &state);
	period = ctx->pwm->args.period;
	state.duty_cycle = DIV_ROUND_UP(pwm * (period - 1), MAX_PWM);
	state.enabled = pwm ? true : false;

	ret = pwm_apply_state(ctx->pwm, &state);
	if (!ret)
		ctx->pwm_value = pwm;
exit_set_pwm_err:
	mutex_unlock(&ctx->lock);
	return ret;
}

static void pwm_fan_update_state(struct pwm_fan_ctx *ctx, unsigned long pwm)
{
	int i;

	for (i = 0; i < ctx->pwm_fan_max_state; ++i)
		if (pwm < ctx->pwm_fan_cooling_levels[i + 1])
			break;

	ctx->pwm_fan_state = i;
}

static ssize_t pwm_store(struct device *dev, struct device_attribute *attr,
			 const char *buf, size_t count)
{
	struct pwm_fan_ctx *ctx = dev_get_drvdata(dev);
	unsigned long pwm;
	int ret;

	if (kstrtoul(buf, 10, &pwm) || pwm > MAX_PWM)
		return -EINVAL;

	ret = __set_pwm(ctx, pwm);
	if (ret)
		return ret;

	pwm_fan_update_state(ctx, pwm);
	return count;
}

static ssize_t pwm_show(struct device *dev, struct device_attribute *attr,
			char *buf)
{
	struct pwm_fan_ctx *ctx = dev_get_drvdata(dev);

	return sprintf(buf, "%u\n", ctx->pwm_value);
}

static ssize_t rpm_show(struct device *dev,
			struct device_attribute *attr, char *buf)
{
	struct pwm_fan_ctx *ctx = dev_get_drvdata(dev);

<<<<<<< HEAD
static SENSOR_DEVICE_ATTR_RW(pwm1, pwm, 0);
=======
	return sprintf(buf, "%u\n", ctx->rpm);
}

static SENSOR_DEVICE_ATTR_RW(pwm1, pwm, 0);
static SENSOR_DEVICE_ATTR_RO(fan1_input, rpm, 0);
>>>>>>> 0ecfebd2

static struct attribute *pwm_fan_attrs[] = {
	&sensor_dev_attr_pwm1.dev_attr.attr,
	&sensor_dev_attr_fan1_input.dev_attr.attr,
	NULL,
};

static umode_t pwm_fan_attrs_visible(struct kobject *kobj, struct attribute *a,
				     int n)
{
	struct device *dev = container_of(kobj, struct device, kobj);
	struct pwm_fan_ctx *ctx = dev_get_drvdata(dev);

	/* Hide fan_input in case no interrupt is available  */
	if (n == 1 && ctx->irq <= 0)
		return 0;

	return a->mode;
}

static const struct attribute_group pwm_fan_group = {
	.attrs = pwm_fan_attrs,
	.is_visible = pwm_fan_attrs_visible,
};

static const struct attribute_group *pwm_fan_groups[] = {
	&pwm_fan_group,
	NULL,
};

/* thermal cooling device callbacks */
static int pwm_fan_get_max_state(struct thermal_cooling_device *cdev,
				 unsigned long *state)
{
	struct pwm_fan_ctx *ctx = cdev->devdata;

	if (!ctx)
		return -EINVAL;

	*state = ctx->pwm_fan_max_state;

	return 0;
}

static int pwm_fan_get_cur_state(struct thermal_cooling_device *cdev,
				 unsigned long *state)
{
	struct pwm_fan_ctx *ctx = cdev->devdata;

	if (!ctx)
		return -EINVAL;

	*state = ctx->pwm_fan_state;

	return 0;
}

static int
pwm_fan_set_cur_state(struct thermal_cooling_device *cdev, unsigned long state)
{
	struct pwm_fan_ctx *ctx = cdev->devdata;
	int ret;

	if (!ctx || (state > ctx->pwm_fan_max_state))
		return -EINVAL;

	if (state == ctx->pwm_fan_state)
		return 0;

	ret = __set_pwm(ctx, ctx->pwm_fan_cooling_levels[state]);
	if (ret) {
		dev_err(&cdev->device, "Cannot set pwm!\n");
		return ret;
	}

	ctx->pwm_fan_state = state;

	return ret;
}

static const struct thermal_cooling_device_ops pwm_fan_cooling_ops = {
	.get_max_state = pwm_fan_get_max_state,
	.get_cur_state = pwm_fan_get_cur_state,
	.set_cur_state = pwm_fan_set_cur_state,
};

static int pwm_fan_of_get_cooling_data(struct device *dev,
				       struct pwm_fan_ctx *ctx)
{
	struct device_node *np = dev->of_node;
	int num, i, ret;

	if (!of_find_property(np, "cooling-levels", NULL))
		return 0;

	ret = of_property_count_u32_elems(np, "cooling-levels");
	if (ret <= 0) {
		dev_err(dev, "Wrong data!\n");
		return ret ? : -EINVAL;
	}

	num = ret;
	ctx->pwm_fan_cooling_levels = devm_kcalloc(dev, num, sizeof(u32),
						   GFP_KERNEL);
	if (!ctx->pwm_fan_cooling_levels)
		return -ENOMEM;

	ret = of_property_read_u32_array(np, "cooling-levels",
					 ctx->pwm_fan_cooling_levels, num);
	if (ret) {
		dev_err(dev, "Property 'cooling-levels' cannot be read!\n");
		return ret;
	}

	for (i = 0; i < num; i++) {
		if (ctx->pwm_fan_cooling_levels[i] > MAX_PWM) {
			dev_err(dev, "PWM fan state[%d]:%d > %d\n", i,
				ctx->pwm_fan_cooling_levels[i], MAX_PWM);
			return -EINVAL;
		}
	}

	ctx->pwm_fan_max_state = num - 1;

	return 0;
}

static void pwm_fan_regulator_disable(void *data)
{
	regulator_disable(data);
}

static void pwm_fan_pwm_disable(void *__ctx)
{
	struct pwm_fan_ctx *ctx = __ctx;
	pwm_disable(ctx->pwm);
	del_timer_sync(&ctx->rpm_timer);
}

static int pwm_fan_probe(struct platform_device *pdev)
{
	struct thermal_cooling_device *cdev;
	struct device *dev = &pdev->dev;
	struct pwm_fan_ctx *ctx;
	struct device *hwmon;
	int ret;
	struct pwm_state state = { };
	u32 ppr = 2;

	ctx = devm_kzalloc(dev, sizeof(*ctx), GFP_KERNEL);
	if (!ctx)
		return -ENOMEM;

	mutex_init(&ctx->lock);

	ctx->pwm = devm_of_pwm_get(dev, dev->of_node, NULL);
	if (IS_ERR(ctx->pwm)) {
		ret = PTR_ERR(ctx->pwm);

		if (ret != -EPROBE_DEFER)
			dev_err(dev, "Could not get PWM: %d\n", ret);

		return ret;
	}

	platform_set_drvdata(pdev, ctx);

<<<<<<< HEAD
	ctx->reg_en = devm_regulator_get_optional(&pdev->dev, "fan");
=======
	ctx->irq = platform_get_irq(pdev, 0);
	if (ctx->irq == -EPROBE_DEFER)
		return ctx->irq;

	ctx->reg_en = devm_regulator_get_optional(dev, "fan");
>>>>>>> 0ecfebd2
	if (IS_ERR(ctx->reg_en)) {
		if (PTR_ERR(ctx->reg_en) != -ENODEV)
			return PTR_ERR(ctx->reg_en);

		ctx->reg_en = NULL;
	} else {
		ret = regulator_enable(ctx->reg_en);
		if (ret) {
<<<<<<< HEAD
			dev_err(&pdev->dev,
				"Failed to enable fan supply: %d\n", ret);
			return ret;
		}
=======
			dev_err(dev, "Failed to enable fan supply: %d\n", ret);
			return ret;
		}
		devm_add_action_or_reset(dev, pwm_fan_regulator_disable,
					 ctx->reg_en);
>>>>>>> 0ecfebd2
	}

	ctx->pwm_value = MAX_PWM;

	/* Set duty cycle to maximum allowed and enable PWM output */
	pwm_init_state(ctx->pwm, &state);
	state.duty_cycle = ctx->pwm->args.period - 1;
	state.enabled = true;

	ret = pwm_apply_state(ctx->pwm, &state);
	if (ret) {
<<<<<<< HEAD
		dev_err(&pdev->dev, "Failed to configure PWM\n");
		goto err_reg_disable;
=======
		dev_err(dev, "Failed to configure PWM: %d\n", ret);
		return ret;
>>>>>>> 0ecfebd2
	}
	timer_setup(&ctx->rpm_timer, sample_timer, 0);
	devm_add_action_or_reset(dev, pwm_fan_pwm_disable, ctx);

	of_property_read_u32(dev->of_node, "pulses-per-revolution", &ppr);
	ctx->pulses_per_revolution = ppr;
	if (!ctx->pulses_per_revolution) {
		dev_err(dev, "pulses-per-revolution can't be zero.\n");
		return -EINVAL;
	}

	if (ctx->irq > 0) {
		ret = devm_request_irq(dev, ctx->irq, pulse_handler, 0,
				       pdev->name, ctx);
		if (ret) {
			dev_err(dev, "Failed to request interrupt: %d\n", ret);
			return ret;
		}
		ctx->sample_start = ktime_get();
		mod_timer(&ctx->rpm_timer, jiffies + HZ);
	}

	hwmon = devm_hwmon_device_register_with_groups(dev, "pwmfan",
						       ctx, pwm_fan_groups);
	if (IS_ERR(hwmon)) {
		dev_err(dev, "Failed to register hwmon device\n");
		return PTR_ERR(hwmon);
	}

	ret = pwm_fan_of_get_cooling_data(dev, ctx);
	if (ret)
		return ret;

	ctx->pwm_fan_state = ctx->pwm_fan_max_state;
	if (IS_ENABLED(CONFIG_THERMAL)) {
		cdev = devm_thermal_of_cooling_device_register(dev,
			dev->of_node, "pwm-fan", ctx, &pwm_fan_cooling_ops);
		if (IS_ERR(cdev)) {
			ret = PTR_ERR(cdev);
			dev_err(dev,
				"Failed to register pwm-fan as cooling device: %d\n",
				ret);
			return ret;
		}
		ctx->cdev = cdev;
		thermal_cdev_update(cdev);
	}

	return 0;
<<<<<<< HEAD

err_pwm_disable:
	state.enabled = false;
	pwm_apply_state(ctx->pwm, &state);

err_reg_disable:
	if (ctx->reg_en)
		regulator_disable(ctx->reg_en);

	return ret;
}

static int pwm_fan_remove(struct platform_device *pdev)
{
	struct pwm_fan_ctx *ctx = platform_get_drvdata(pdev);

	thermal_cooling_device_unregister(ctx->cdev);
	if (ctx->pwm_value)
		pwm_disable(ctx->pwm);

	if (ctx->reg_en)
		regulator_disable(ctx->reg_en);

	return 0;
=======
>>>>>>> 0ecfebd2
}

#ifdef CONFIG_PM_SLEEP
static int pwm_fan_suspend(struct device *dev)
{
	struct pwm_fan_ctx *ctx = dev_get_drvdata(dev);
	struct pwm_args args;
	int ret;

	pwm_get_args(ctx->pwm, &args);

	if (ctx->pwm_value) {
		ret = pwm_config(ctx->pwm, 0, args.period);
		if (ret < 0)
			return ret;

		pwm_disable(ctx->pwm);
	}

	if (ctx->reg_en) {
		ret = regulator_disable(ctx->reg_en);
		if (ret) {
			dev_err(dev, "Failed to disable fan supply: %d\n", ret);
			return ret;
		}
	}

	return 0;
}

static int pwm_fan_resume(struct device *dev)
{
	struct pwm_fan_ctx *ctx = dev_get_drvdata(dev);
	struct pwm_args pargs;
	unsigned long duty;
	int ret;

	if (ctx->reg_en) {
		ret = regulator_enable(ctx->reg_en);
		if (ret) {
			dev_err(dev, "Failed to enable fan supply: %d\n", ret);
			return ret;
		}
	}

	if (ctx->pwm_value == 0)
		return 0;

	pwm_get_args(ctx->pwm, &pargs);
	duty = DIV_ROUND_UP(ctx->pwm_value * (pargs.period - 1), MAX_PWM);
	ret = pwm_config(ctx->pwm, duty, pargs.period);
	if (ret)
		return ret;
	return pwm_enable(ctx->pwm);
}
#endif

static SIMPLE_DEV_PM_OPS(pwm_fan_pm, pwm_fan_suspend, pwm_fan_resume);

static const struct of_device_id of_pwm_fan_match[] = {
	{ .compatible = "pwm-fan", },
	{},
};
MODULE_DEVICE_TABLE(of, of_pwm_fan_match);

static struct platform_driver pwm_fan_driver = {
	.probe		= pwm_fan_probe,
	.driver	= {
		.name		= "pwm-fan",
		.pm		= &pwm_fan_pm,
		.of_match_table	= of_pwm_fan_match,
	},
};

module_platform_driver(pwm_fan_driver);

MODULE_AUTHOR("Kamil Debski <k.debski@samsung.com>");
MODULE_ALIAS("platform:pwm-fan");
MODULE_DESCRIPTION("PWM FAN driver");
MODULE_LICENSE("GPL");<|MERGE_RESOLUTION|>--- conflicted
+++ resolved
@@ -26,8 +26,6 @@
 	struct mutex lock;
 	struct pwm_device *pwm;
 	struct regulator *reg_en;
-<<<<<<< HEAD
-=======
 
 	int irq;
 	atomic_t pulses;
@@ -36,7 +34,6 @@
 	ktime_t sample_start;
 	struct timer_list rpm_timer;
 
->>>>>>> 0ecfebd2
 	unsigned int pwm_value;
 	unsigned int pwm_fan_state;
 	unsigned int pwm_fan_max_state;
@@ -135,15 +132,11 @@
 {
 	struct pwm_fan_ctx *ctx = dev_get_drvdata(dev);
 
-<<<<<<< HEAD
-static SENSOR_DEVICE_ATTR_RW(pwm1, pwm, 0);
-=======
 	return sprintf(buf, "%u\n", ctx->rpm);
 }
 
 static SENSOR_DEVICE_ATTR_RW(pwm1, pwm, 0);
 static SENSOR_DEVICE_ATTR_RO(fan1_input, rpm, 0);
->>>>>>> 0ecfebd2
 
 static struct attribute *pwm_fan_attrs[] = {
 	&sensor_dev_attr_pwm1.dev_attr.attr,
@@ -311,15 +304,11 @@
 
 	platform_set_drvdata(pdev, ctx);
 
-<<<<<<< HEAD
-	ctx->reg_en = devm_regulator_get_optional(&pdev->dev, "fan");
-=======
 	ctx->irq = platform_get_irq(pdev, 0);
 	if (ctx->irq == -EPROBE_DEFER)
 		return ctx->irq;
 
 	ctx->reg_en = devm_regulator_get_optional(dev, "fan");
->>>>>>> 0ecfebd2
 	if (IS_ERR(ctx->reg_en)) {
 		if (PTR_ERR(ctx->reg_en) != -ENODEV)
 			return PTR_ERR(ctx->reg_en);
@@ -328,18 +317,11 @@
 	} else {
 		ret = regulator_enable(ctx->reg_en);
 		if (ret) {
-<<<<<<< HEAD
-			dev_err(&pdev->dev,
-				"Failed to enable fan supply: %d\n", ret);
-			return ret;
-		}
-=======
 			dev_err(dev, "Failed to enable fan supply: %d\n", ret);
 			return ret;
 		}
 		devm_add_action_or_reset(dev, pwm_fan_regulator_disable,
 					 ctx->reg_en);
->>>>>>> 0ecfebd2
 	}
 
 	ctx->pwm_value = MAX_PWM;
@@ -351,13 +333,8 @@
 
 	ret = pwm_apply_state(ctx->pwm, &state);
 	if (ret) {
-<<<<<<< HEAD
-		dev_err(&pdev->dev, "Failed to configure PWM\n");
-		goto err_reg_disable;
-=======
 		dev_err(dev, "Failed to configure PWM: %d\n", ret);
 		return ret;
->>>>>>> 0ecfebd2
 	}
 	timer_setup(&ctx->rpm_timer, sample_timer, 0);
 	devm_add_action_or_reset(dev, pwm_fan_pwm_disable, ctx);
@@ -407,33 +384,6 @@
 	}
 
 	return 0;
-<<<<<<< HEAD
-
-err_pwm_disable:
-	state.enabled = false;
-	pwm_apply_state(ctx->pwm, &state);
-
-err_reg_disable:
-	if (ctx->reg_en)
-		regulator_disable(ctx->reg_en);
-
-	return ret;
-}
-
-static int pwm_fan_remove(struct platform_device *pdev)
-{
-	struct pwm_fan_ctx *ctx = platform_get_drvdata(pdev);
-
-	thermal_cooling_device_unregister(ctx->cdev);
-	if (ctx->pwm_value)
-		pwm_disable(ctx->pwm);
-
-	if (ctx->reg_en)
-		regulator_disable(ctx->reg_en);
-
-	return 0;
-=======
->>>>>>> 0ecfebd2
 }
 
 #ifdef CONFIG_PM_SLEEP
