// SPDX-License-Identifier: (GPL-2.0 OR MIT)
/*
 * Microsemi Ocelot Switch driver
 *
 * Copyright (c) 2017 Microsemi Corporation
 */
#include <linux/etherdevice.h>
#include <linux/ethtool.h>
#include <linux/if_bridge.h>
#include <linux/if_ether.h>
#include <linux/if_vlan.h>
#include <linux/interrupt.h>
#include <linux/kernel.h>
#include <linux/module.h>
#include <linux/netdevice.h>
#include <linux/phy.h>
#include <linux/ptp_clock_kernel.h>
#include <linux/skbuff.h>
#include <linux/iopoll.h>
#include <net/arp.h>
#include <net/netevent.h>
#include <net/rtnetlink.h>
#include <net/switchdev.h>

#include "ocelot.h"
#include "ocelot_ace.h"

#define TABLE_UPDATE_SLEEP_US 10
#define TABLE_UPDATE_TIMEOUT_US 100000

/* MAC table entry types.
 * ENTRYTYPE_NORMAL is subject to aging.
 * ENTRYTYPE_LOCKED is not subject to aging.
 * ENTRYTYPE_MACv4 is not subject to aging. For IPv4 multicast.
 * ENTRYTYPE_MACv6 is not subject to aging. For IPv6 multicast.
 */
enum macaccess_entry_type {
	ENTRYTYPE_NORMAL = 0,
	ENTRYTYPE_LOCKED,
	ENTRYTYPE_MACv4,
	ENTRYTYPE_MACv6,
};

struct ocelot_mact_entry {
	u8 mac[ETH_ALEN];
	u16 vid;
	enum macaccess_entry_type type;
};

static inline u32 ocelot_mact_read_macaccess(struct ocelot *ocelot)
{
	return ocelot_read(ocelot, ANA_TABLES_MACACCESS);
}

static inline int ocelot_mact_wait_for_completion(struct ocelot *ocelot)
{
	u32 val;

	return readx_poll_timeout(ocelot_mact_read_macaccess,
		ocelot, val,
		(val & ANA_TABLES_MACACCESS_MAC_TABLE_CMD_M) ==
		MACACCESS_CMD_IDLE,
		TABLE_UPDATE_SLEEP_US, TABLE_UPDATE_TIMEOUT_US);
}

static void ocelot_mact_select(struct ocelot *ocelot,
			       const unsigned char mac[ETH_ALEN],
			       unsigned int vid)
{
	u32 macl = 0, mach = 0;

	/* Set the MAC address to handle and the vlan associated in a format
	 * understood by the hardware.
	 */
	mach |= vid    << 16;
	mach |= mac[0] << 8;
	mach |= mac[1] << 0;
	macl |= mac[2] << 24;
	macl |= mac[3] << 16;
	macl |= mac[4] << 8;
	macl |= mac[5] << 0;

	ocelot_write(ocelot, macl, ANA_TABLES_MACLDATA);
	ocelot_write(ocelot, mach, ANA_TABLES_MACHDATA);

}

static int ocelot_mact_learn(struct ocelot *ocelot, int port,
			     const unsigned char mac[ETH_ALEN],
			     unsigned int vid,
			     enum macaccess_entry_type type)
{
	ocelot_mact_select(ocelot, mac, vid);

	/* Issue a write command */
	ocelot_write(ocelot, ANA_TABLES_MACACCESS_VALID |
			     ANA_TABLES_MACACCESS_DEST_IDX(port) |
			     ANA_TABLES_MACACCESS_ENTRYTYPE(type) |
			     ANA_TABLES_MACACCESS_MAC_TABLE_CMD(MACACCESS_CMD_LEARN),
			     ANA_TABLES_MACACCESS);

	return ocelot_mact_wait_for_completion(ocelot);
}

static int ocelot_mact_forget(struct ocelot *ocelot,
			      const unsigned char mac[ETH_ALEN],
			      unsigned int vid)
{
	ocelot_mact_select(ocelot, mac, vid);

	/* Issue a forget command */
	ocelot_write(ocelot,
		     ANA_TABLES_MACACCESS_MAC_TABLE_CMD(MACACCESS_CMD_FORGET),
		     ANA_TABLES_MACACCESS);

	return ocelot_mact_wait_for_completion(ocelot);
}

static void ocelot_mact_init(struct ocelot *ocelot)
{
	/* Configure the learning mode entries attributes:
	 * - Do not copy the frame to the CPU extraction queues.
	 * - Use the vlan and mac_cpoy for dmac lookup.
	 */
	ocelot_rmw(ocelot, 0,
		   ANA_AGENCTRL_LEARN_CPU_COPY | ANA_AGENCTRL_IGNORE_DMAC_FLAGS
		   | ANA_AGENCTRL_LEARN_FWD_KILL
		   | ANA_AGENCTRL_LEARN_IGNORE_VLAN,
		   ANA_AGENCTRL);

	/* Clear the MAC table */
	ocelot_write(ocelot, MACACCESS_CMD_INIT, ANA_TABLES_MACACCESS);
}

static void ocelot_vcap_enable(struct ocelot *ocelot, int port)
{
	ocelot_write_gix(ocelot, ANA_PORT_VCAP_S2_CFG_S2_ENA |
			 ANA_PORT_VCAP_S2_CFG_S2_IP6_CFG(0xa),
			 ANA_PORT_VCAP_S2_CFG, port);
}

static inline u32 ocelot_vlant_read_vlanaccess(struct ocelot *ocelot)
{
	return ocelot_read(ocelot, ANA_TABLES_VLANACCESS);
}

static inline int ocelot_vlant_wait_for_completion(struct ocelot *ocelot)
{
	u32 val;

	return readx_poll_timeout(ocelot_vlant_read_vlanaccess,
		ocelot,
		val,
		(val & ANA_TABLES_VLANACCESS_VLAN_TBL_CMD_M) ==
		ANA_TABLES_VLANACCESS_CMD_IDLE,
		TABLE_UPDATE_SLEEP_US, TABLE_UPDATE_TIMEOUT_US);
}

static int ocelot_vlant_set_mask(struct ocelot *ocelot, u16 vid, u32 mask)
{
	/* Select the VID to configure */
	ocelot_write(ocelot, ANA_TABLES_VLANTIDX_V_INDEX(vid),
		     ANA_TABLES_VLANTIDX);
	/* Set the vlan port members mask and issue a write command */
	ocelot_write(ocelot, ANA_TABLES_VLANACCESS_VLAN_PORT_MASK(mask) |
			     ANA_TABLES_VLANACCESS_CMD_WRITE,
		     ANA_TABLES_VLANACCESS);

	return ocelot_vlant_wait_for_completion(ocelot);
}

static void ocelot_vlan_mode(struct ocelot *ocelot, int port,
			     netdev_features_t features)
{
	u32 val;

	/* Filtering */
	val = ocelot_read(ocelot, ANA_VLANMASK);
	if (features & NETIF_F_HW_VLAN_CTAG_FILTER)
		val |= BIT(port);
	else
		val &= ~BIT(port);
	ocelot_write(ocelot, val, ANA_VLANMASK);
}

void ocelot_port_vlan_filtering(struct ocelot *ocelot, int port,
				bool vlan_aware)
{
	struct ocelot_port *ocelot_port = ocelot->ports[port];
	u32 val;

	if (vlan_aware)
		val = ANA_PORT_VLAN_CFG_VLAN_AWARE_ENA |
		      ANA_PORT_VLAN_CFG_VLAN_POP_CNT(1);
	else
		val = 0;
	ocelot_rmw_gix(ocelot, val,
		       ANA_PORT_VLAN_CFG_VLAN_AWARE_ENA |
		       ANA_PORT_VLAN_CFG_VLAN_POP_CNT_M,
		       ANA_PORT_VLAN_CFG, port);

	if (vlan_aware && !ocelot_port->vid)
		/* If port is vlan-aware and tagged, drop untagged and priority
		 * tagged frames.
		 */
		val = ANA_PORT_DROP_CFG_DROP_UNTAGGED_ENA |
		      ANA_PORT_DROP_CFG_DROP_PRIO_S_TAGGED_ENA |
		      ANA_PORT_DROP_CFG_DROP_PRIO_C_TAGGED_ENA;
	else
		val = 0;
	ocelot_rmw_gix(ocelot, val,
		       ANA_PORT_DROP_CFG_DROP_UNTAGGED_ENA |
		       ANA_PORT_DROP_CFG_DROP_PRIO_S_TAGGED_ENA |
		       ANA_PORT_DROP_CFG_DROP_PRIO_C_TAGGED_ENA,
		       ANA_PORT_DROP_CFG, port);

	if (vlan_aware) {
		if (ocelot_port->vid)
			/* Tag all frames except when VID == DEFAULT_VLAN */
			val |= REW_TAG_CFG_TAG_CFG(1);
		else
			/* Tag all frames */
			val |= REW_TAG_CFG_TAG_CFG(3);
	} else {
		/* Port tagging disabled. */
		val = REW_TAG_CFG_TAG_CFG(0);
	}
	ocelot_rmw_gix(ocelot, val,
		       REW_TAG_CFG_TAG_CFG_M,
		       REW_TAG_CFG, port);
}
EXPORT_SYMBOL(ocelot_port_vlan_filtering);

static int ocelot_port_set_native_vlan(struct ocelot *ocelot, int port,
				       u16 vid)
{
	struct ocelot_port *ocelot_port = ocelot->ports[port];

	if (ocelot_port->vid != vid) {
		/* Always permit deleting the native VLAN (vid = 0) */
		if (ocelot_port->vid && vid) {
			dev_err(ocelot->dev,
				"Port already has a native VLAN: %d\n",
				ocelot_port->vid);
			return -EBUSY;
		}
		ocelot_port->vid = vid;
	}

	ocelot_rmw_gix(ocelot, REW_PORT_VLAN_CFG_PORT_VID(vid),
		       REW_PORT_VLAN_CFG_PORT_VID_M,
		       REW_PORT_VLAN_CFG, port);

	return 0;
}

/* Default vlan to clasify for untagged frames (may be zero) */
static void ocelot_port_set_pvid(struct ocelot *ocelot, int port, u16 pvid)
{
	struct ocelot_port *ocelot_port = ocelot->ports[port];

	ocelot_rmw_gix(ocelot,
		       ANA_PORT_VLAN_CFG_VLAN_VID(pvid),
		       ANA_PORT_VLAN_CFG_VLAN_VID_M,
		       ANA_PORT_VLAN_CFG, port);

	ocelot_port->pvid = pvid;
}

int ocelot_vlan_add(struct ocelot *ocelot, int port, u16 vid, bool pvid,
		    bool untagged)
{
	int ret;

	/* Make the port a member of the VLAN */
	ocelot->vlan_mask[vid] |= BIT(port);
	ret = ocelot_vlant_set_mask(ocelot, vid, ocelot->vlan_mask[vid]);
	if (ret)
		return ret;

	/* Default ingress vlan classification */
	if (pvid)
		ocelot_port_set_pvid(ocelot, port, vid);

	/* Untagged egress vlan clasification */
	if (untagged) {
		ret = ocelot_port_set_native_vlan(ocelot, port, vid);
		if (ret)
			return ret;
	}

	return 0;
}
EXPORT_SYMBOL(ocelot_vlan_add);

static int ocelot_vlan_vid_add(struct net_device *dev, u16 vid, bool pvid,
			       bool untagged)
{
	struct ocelot_port_private *priv = netdev_priv(dev);
	struct ocelot_port *ocelot_port = &priv->port;
	struct ocelot *ocelot = ocelot_port->ocelot;
	int port = priv->chip_port;
	int ret;

	ret = ocelot_vlan_add(ocelot, port, vid, pvid, untagged);
	if (ret)
		return ret;

	/* Add the port MAC address to with the right VLAN information */
	ocelot_mact_learn(ocelot, PGID_CPU, dev->dev_addr, vid,
			  ENTRYTYPE_LOCKED);

	return 0;
}

int ocelot_vlan_del(struct ocelot *ocelot, int port, u16 vid)
{
	struct ocelot_port *ocelot_port = ocelot->ports[port];
	int ret;

	/* Stop the port from being a member of the vlan */
	ocelot->vlan_mask[vid] &= ~BIT(port);
	ret = ocelot_vlant_set_mask(ocelot, vid, ocelot->vlan_mask[vid]);
	if (ret)
		return ret;

	/* Ingress */
	if (ocelot_port->pvid == vid)
		ocelot_port_set_pvid(ocelot, port, 0);

	/* Egress */
	if (ocelot_port->vid == vid)
		ocelot_port_set_native_vlan(ocelot, port, 0);

	return 0;
}
EXPORT_SYMBOL(ocelot_vlan_del);

static int ocelot_vlan_vid_del(struct net_device *dev, u16 vid)
{
	struct ocelot_port_private *priv = netdev_priv(dev);
	struct ocelot *ocelot = priv->port.ocelot;
	int port = priv->chip_port;
	int ret;

	/* 8021q removes VID 0 on module unload for all interfaces
	 * with VLAN filtering feature. We need to keep it to receive
	 * untagged traffic.
	 */
	if (vid == 0)
		return 0;

	ret = ocelot_vlan_del(ocelot, port, vid);
	if (ret)
		return ret;

	/* Del the port MAC address to with the right VLAN information */
	ocelot_mact_forget(ocelot, dev->dev_addr, vid);

	return 0;
}

static void ocelot_vlan_init(struct ocelot *ocelot)
{
	u16 port, vid;

	/* Clear VLAN table, by default all ports are members of all VLANs */
	ocelot_write(ocelot, ANA_TABLES_VLANACCESS_CMD_INIT,
		     ANA_TABLES_VLANACCESS);
	ocelot_vlant_wait_for_completion(ocelot);

	/* Configure the port VLAN memberships */
	for (vid = 1; vid < VLAN_N_VID; vid++) {
		ocelot->vlan_mask[vid] = 0;
		ocelot_vlant_set_mask(ocelot, vid, ocelot->vlan_mask[vid]);
	}

	/* Because VLAN filtering is enabled, we need VID 0 to get untagged
	 * traffic.  It is added automatically if 8021q module is loaded, but
	 * we can't rely on it since module may be not loaded.
	 */
	ocelot->vlan_mask[0] = GENMASK(ocelot->num_phys_ports - 1, 0);
	ocelot_vlant_set_mask(ocelot, 0, ocelot->vlan_mask[0]);

	/* Set vlan ingress filter mask to all ports but the CPU port by
	 * default.
	 */
	ocelot_write(ocelot, GENMASK(ocelot->num_phys_ports - 1, 0),
		     ANA_VLANMASK);

	for (port = 0; port < ocelot->num_phys_ports; port++) {
		ocelot_write_gix(ocelot, 0, REW_PORT_VLAN_CFG, port);
		ocelot_write_gix(ocelot, 0, REW_TAG_CFG, port);
	}
}

/* Watermark encode
 * Bit 8:   Unit; 0:1, 1:16
 * Bit 7-0: Value to be multiplied with unit
 */
static u16 ocelot_wm_enc(u16 value)
{
	if (value >= BIT(8))
		return BIT(8) | (value / 16);

	return value;
}

void ocelot_adjust_link(struct ocelot *ocelot, int port,
			struct phy_device *phydev)
{
	struct ocelot_port *ocelot_port = ocelot->ports[port];
	int speed, mode = 0;

	switch (phydev->speed) {
	case SPEED_10:
		speed = OCELOT_SPEED_10;
		break;
	case SPEED_100:
		speed = OCELOT_SPEED_100;
		break;
	case SPEED_1000:
		speed = OCELOT_SPEED_1000;
		mode = DEV_MAC_MODE_CFG_GIGA_MODE_ENA;
		break;
	case SPEED_2500:
		speed = OCELOT_SPEED_2500;
		mode = DEV_MAC_MODE_CFG_GIGA_MODE_ENA;
		break;
	default:
		dev_err(ocelot->dev, "Unsupported PHY speed on port %d: %d\n",
			port, phydev->speed);
		return;
	}

	phy_print_status(phydev);

	if (!phydev->link)
		return;

	/* Only full duplex supported for now */
	ocelot_port_writel(ocelot_port, DEV_MAC_MODE_CFG_FDX_ENA |
			   mode, DEV_MAC_MODE_CFG);

	/* Disable HDX fast control */
	ocelot_port_writel(ocelot_port, DEV_PORT_MISC_HDX_FAST_DIS,
			   DEV_PORT_MISC);

	/* SGMII only for now */
	ocelot_port_writel(ocelot_port, PCS1G_MODE_CFG_SGMII_MODE_ENA,
			   PCS1G_MODE_CFG);
	ocelot_port_writel(ocelot_port, PCS1G_SD_CFG_SD_SEL, PCS1G_SD_CFG);

	/* Enable PCS */
	ocelot_port_writel(ocelot_port, PCS1G_CFG_PCS_ENA, PCS1G_CFG);

	/* No aneg on SGMII */
	ocelot_port_writel(ocelot_port, 0, PCS1G_ANEG_CFG);

	/* No loopback */
	ocelot_port_writel(ocelot_port, 0, PCS1G_LB_CFG);

	/* Enable MAC module */
	ocelot_port_writel(ocelot_port, DEV_MAC_ENA_CFG_RX_ENA |
			   DEV_MAC_ENA_CFG_TX_ENA, DEV_MAC_ENA_CFG);

	/* Take MAC, Port, Phy (intern) and PCS (SGMII/Serdes) clock out of
	 * reset */
	ocelot_port_writel(ocelot_port, DEV_CLOCK_CFG_LINK_SPEED(speed),
			   DEV_CLOCK_CFG);

	/* No PFC */
	ocelot_write_gix(ocelot, ANA_PFC_PFC_CFG_FC_LINK_SPEED(speed),
			 ANA_PFC_PFC_CFG, port);

	/* Core: Enable port for frame transfer */
	ocelot_write_rix(ocelot, QSYS_SWITCH_PORT_MODE_INGRESS_DROP_MODE |
			 QSYS_SWITCH_PORT_MODE_SCH_NEXT_CFG(1) |
			 QSYS_SWITCH_PORT_MODE_PORT_ENA,
			 QSYS_SWITCH_PORT_MODE, port);

	/* Flow control */
	ocelot_write_rix(ocelot, SYS_MAC_FC_CFG_PAUSE_VAL_CFG(0xffff) |
			 SYS_MAC_FC_CFG_RX_FC_ENA | SYS_MAC_FC_CFG_TX_FC_ENA |
			 SYS_MAC_FC_CFG_ZERO_PAUSE_ENA |
			 SYS_MAC_FC_CFG_FC_LATENCY_CFG(0x7) |
			 SYS_MAC_FC_CFG_FC_LINK_SPEED(speed),
			 SYS_MAC_FC_CFG, port);
	ocelot_write_rix(ocelot, 0, ANA_POL_FLOWC, port);
}
EXPORT_SYMBOL(ocelot_adjust_link);

static void ocelot_port_adjust_link(struct net_device *dev)
{
	struct ocelot_port_private *priv = netdev_priv(dev);
	struct ocelot *ocelot = priv->port.ocelot;
	int port = priv->chip_port;

	ocelot_adjust_link(ocelot, port, dev->phydev);
}

void ocelot_port_enable(struct ocelot *ocelot, int port,
			struct phy_device *phy)
{
	/* Enable receiving frames on the port, and activate auto-learning of
	 * MAC addresses.
	 */
	ocelot_write_gix(ocelot, ANA_PORT_PORT_CFG_LEARNAUTO |
			 ANA_PORT_PORT_CFG_RECV_ENA |
			 ANA_PORT_PORT_CFG_PORTID_VAL(port),
			 ANA_PORT_PORT_CFG, port);
}
EXPORT_SYMBOL(ocelot_port_enable);

static int ocelot_port_open(struct net_device *dev)
{
	struct ocelot_port_private *priv = netdev_priv(dev);
	struct ocelot_port *ocelot_port = &priv->port;
	struct ocelot *ocelot = ocelot_port->ocelot;
	int port = priv->chip_port;
	int err;

	if (priv->serdes) {
		err = phy_set_mode_ext(priv->serdes, PHY_MODE_ETHERNET,
				       ocelot_port->phy_mode);
		if (err) {
			netdev_err(dev, "Could not set mode of SerDes\n");
			return err;
		}
	}

	err = phy_connect_direct(dev, priv->phy, &ocelot_port_adjust_link,
				 ocelot_port->phy_mode);
	if (err) {
		netdev_err(dev, "Could not attach to PHY\n");
		return err;
	}

	dev->phydev = priv->phy;

	phy_attached_info(priv->phy);
	phy_start(priv->phy);

	ocelot_port_enable(ocelot, port, priv->phy);

	return 0;
}

void ocelot_port_disable(struct ocelot *ocelot, int port)
{
	struct ocelot_port *ocelot_port = ocelot->ports[port];

	ocelot_port_writel(ocelot_port, 0, DEV_MAC_ENA_CFG);
	ocelot_rmw_rix(ocelot, 0, QSYS_SWITCH_PORT_MODE_PORT_ENA,
		       QSYS_SWITCH_PORT_MODE, port);
}
EXPORT_SYMBOL(ocelot_port_disable);

static int ocelot_port_stop(struct net_device *dev)
{
	struct ocelot_port_private *priv = netdev_priv(dev);
	struct ocelot *ocelot = priv->port.ocelot;
	int port = priv->chip_port;

	phy_disconnect(priv->phy);

	dev->phydev = NULL;

	ocelot_port_disable(ocelot, port);

	return 0;
}

/* Generate the IFH for frame injection
 *
 * The IFH is a 128bit-value
 * bit 127: bypass the analyzer processing
 * bit 56-67: destination mask
 * bit 28-29: pop_cnt: 3 disables all rewriting of the frame
 * bit 20-27: cpu extraction queue mask
 * bit 16: tag type 0: C-tag, 1: S-tag
 * bit 0-11: VID
 */
static int ocelot_gen_ifh(u32 *ifh, struct frame_info *info)
{
	ifh[0] = IFH_INJ_BYPASS | ((0x1ff & info->rew_op) << 21);
	ifh[1] = (0xf00 & info->port) >> 8;
	ifh[2] = (0xff & info->port) << 24;
	ifh[3] = (info->tag_type << 16) | info->vid;

	return 0;
}

int ocelot_port_add_txtstamp_skb(struct ocelot_port *ocelot_port,
				 struct sk_buff *skb)
{
	struct skb_shared_info *shinfo = skb_shinfo(skb);
	struct ocelot *ocelot = ocelot_port->ocelot;

	if (ocelot->ptp && shinfo->tx_flags & SKBTX_HW_TSTAMP &&
	    ocelot_port->ptp_cmd == IFH_REW_OP_TWO_STEP_PTP) {
		shinfo->tx_flags |= SKBTX_IN_PROGRESS;
		/* Store timestamp ID in cb[0] of sk_buff */
		skb->cb[0] = ocelot_port->ts_id % 4;
		skb_queue_tail(&ocelot_port->tx_skbs, skb);
		return 0;
	}
	return -ENODATA;
}
EXPORT_SYMBOL(ocelot_port_add_txtstamp_skb);

static int ocelot_port_xmit(struct sk_buff *skb, struct net_device *dev)
{
	struct ocelot_port_private *priv = netdev_priv(dev);
	struct skb_shared_info *shinfo = skb_shinfo(skb);
	struct ocelot_port *ocelot_port = &priv->port;
	struct ocelot *ocelot = ocelot_port->ocelot;
	u32 val, ifh[OCELOT_TAG_LEN / 4];
	struct frame_info info = {};
	u8 grp = 0; /* Send everything on CPU group 0 */
	unsigned int i, count, last;
	int port = priv->chip_port;

	val = ocelot_read(ocelot, QS_INJ_STATUS);
	if (!(val & QS_INJ_STATUS_FIFO_RDY(BIT(grp))) ||
	    (val & QS_INJ_STATUS_WMARK_REACHED(BIT(grp))))
		return NETDEV_TX_BUSY;

	ocelot_write_rix(ocelot, QS_INJ_CTRL_GAP_SIZE(1) |
			 QS_INJ_CTRL_SOF, QS_INJ_CTRL, grp);

	info.port = BIT(port);
	info.tag_type = IFH_TAG_TYPE_C;
	info.vid = skb_vlan_tag_get(skb);

	/* Check if timestamping is needed */
	if (ocelot->ptp && shinfo->tx_flags & SKBTX_HW_TSTAMP) {
		info.rew_op = ocelot_port->ptp_cmd;
		if (ocelot_port->ptp_cmd == IFH_REW_OP_TWO_STEP_PTP)
			info.rew_op |= (ocelot_port->ts_id  % 4) << 3;
	}

	ocelot_gen_ifh(ifh, &info);

	for (i = 0; i < OCELOT_TAG_LEN / 4; i++)
		ocelot_write_rix(ocelot, (__force u32)cpu_to_be32(ifh[i]),
				 QS_INJ_WR, grp);

	count = (skb->len + 3) / 4;
	last = skb->len % 4;
	for (i = 0; i < count; i++) {
		ocelot_write_rix(ocelot, ((u32 *)skb->data)[i], QS_INJ_WR, grp);
	}

	/* Add padding */
	while (i < (OCELOT_BUFFER_CELL_SZ / 4)) {
		ocelot_write_rix(ocelot, 0, QS_INJ_WR, grp);
		i++;
	}

	/* Indicate EOF and valid bytes in last word */
	ocelot_write_rix(ocelot, QS_INJ_CTRL_GAP_SIZE(1) |
			 QS_INJ_CTRL_VLD_BYTES(skb->len < OCELOT_BUFFER_CELL_SZ ? 0 : last) |
			 QS_INJ_CTRL_EOF,
			 QS_INJ_CTRL, grp);

	/* Add dummy CRC */
	ocelot_write_rix(ocelot, 0, QS_INJ_WR, grp);
	skb_tx_timestamp(skb);

	dev->stats.tx_packets++;
	dev->stats.tx_bytes += skb->len;

	if (!ocelot_port_add_txtstamp_skb(ocelot_port, skb)) {
		ocelot_port->ts_id++;
		return NETDEV_TX_OK;
	}

	dev_kfree_skb_any(skb);
	return NETDEV_TX_OK;
}

static void ocelot_get_hwtimestamp(struct ocelot *ocelot,
				   struct timespec64 *ts)
{
	unsigned long flags;
	u32 val;

	spin_lock_irqsave(&ocelot->ptp_clock_lock, flags);

	/* Read current PTP time to get seconds */
	val = ocelot_read_rix(ocelot, PTP_PIN_CFG, TOD_ACC_PIN);

	val &= ~(PTP_PIN_CFG_SYNC | PTP_PIN_CFG_ACTION_MASK | PTP_PIN_CFG_DOM);
	val |= PTP_PIN_CFG_ACTION(PTP_PIN_ACTION_SAVE);
	ocelot_write_rix(ocelot, val, PTP_PIN_CFG, TOD_ACC_PIN);
	ts->tv_sec = ocelot_read_rix(ocelot, PTP_PIN_TOD_SEC_LSB, TOD_ACC_PIN);

	/* Read packet HW timestamp from FIFO */
	val = ocelot_read(ocelot, SYS_PTP_TXSTAMP);
	ts->tv_nsec = SYS_PTP_TXSTAMP_PTP_TXSTAMP(val);

	/* Sec has incremented since the ts was registered */
	if ((ts->tv_sec & 0x1) != !!(val & SYS_PTP_TXSTAMP_PTP_TXSTAMP_SEC))
		ts->tv_sec--;

	spin_unlock_irqrestore(&ocelot->ptp_clock_lock, flags);
}

void ocelot_get_txtstamp(struct ocelot *ocelot)
{
	int budget = OCELOT_PTP_QUEUE_SZ;

	while (budget--) {
		struct sk_buff *skb, *skb_tmp, *skb_match = NULL;
		struct skb_shared_hwtstamps shhwtstamps;
		struct ocelot_port *port;
		struct timespec64 ts;
		unsigned long flags;
		u32 val, id, txport;

		val = ocelot_read(ocelot, SYS_PTP_STATUS);

		/* Check if a timestamp can be retrieved */
		if (!(val & SYS_PTP_STATUS_PTP_MESS_VLD))
			break;

		WARN_ON(val & SYS_PTP_STATUS_PTP_OVFL);

		/* Retrieve the ts ID and Tx port */
		id = SYS_PTP_STATUS_PTP_MESS_ID_X(val);
		txport = SYS_PTP_STATUS_PTP_MESS_TXPORT_X(val);

		/* Retrieve its associated skb */
		port = ocelot->ports[txport];

		spin_lock_irqsave(&port->tx_skbs.lock, flags);

		skb_queue_walk_safe(&port->tx_skbs, skb, skb_tmp) {
			if (skb->cb[0] != id)
				continue;
			__skb_unlink(skb, &port->tx_skbs);
			skb_match = skb;
			break;
		}

		spin_unlock_irqrestore(&port->tx_skbs.lock, flags);

		/* Next ts */
		ocelot_write(ocelot, SYS_PTP_NXT_PTP_NXT, SYS_PTP_NXT);

		if (unlikely(!skb_match))
			continue;

		/* Get the h/w timestamp */
		ocelot_get_hwtimestamp(ocelot, &ts);

		/* Set the timestamp into the skb */
		memset(&shhwtstamps, 0, sizeof(shhwtstamps));
		shhwtstamps.hwtstamp = ktime_set(ts.tv_sec, ts.tv_nsec);
		skb_tstamp_tx(skb_match, &shhwtstamps);

		dev_kfree_skb_any(skb_match);
	}
}
EXPORT_SYMBOL(ocelot_get_txtstamp);

static int ocelot_mc_unsync(struct net_device *dev, const unsigned char *addr)
{
	struct ocelot_port_private *priv = netdev_priv(dev);
	struct ocelot_port *ocelot_port = &priv->port;
	struct ocelot *ocelot = ocelot_port->ocelot;

	return ocelot_mact_forget(ocelot, addr, ocelot_port->pvid);
}

static int ocelot_mc_sync(struct net_device *dev, const unsigned char *addr)
{
	struct ocelot_port_private *priv = netdev_priv(dev);
	struct ocelot_port *ocelot_port = &priv->port;
	struct ocelot *ocelot = ocelot_port->ocelot;

	return ocelot_mact_learn(ocelot, PGID_CPU, addr, ocelot_port->pvid,
				 ENTRYTYPE_LOCKED);
}

static void ocelot_set_rx_mode(struct net_device *dev)
{
	struct ocelot_port_private *priv = netdev_priv(dev);
	struct ocelot *ocelot = priv->port.ocelot;
	u32 val;
	int i;

	/* This doesn't handle promiscuous mode because the bridge core is
	 * setting IFF_PROMISC on all slave interfaces and all frames would be
	 * forwarded to the CPU port.
	 */
	val = GENMASK(ocelot->num_phys_ports - 1, 0);
	for (i = ocelot->num_phys_ports + 1; i < PGID_CPU; i++)
		ocelot_write_rix(ocelot, val, ANA_PGID_PGID, i);

	__dev_mc_sync(dev, ocelot_mc_sync, ocelot_mc_unsync);
}

static int ocelot_port_get_phys_port_name(struct net_device *dev,
					  char *buf, size_t len)
{
	struct ocelot_port_private *priv = netdev_priv(dev);
	int port = priv->chip_port;
	int ret;

	ret = snprintf(buf, len, "p%d", port);
	if (ret >= len)
		return -EINVAL;

	return 0;
}

static int ocelot_port_set_mac_address(struct net_device *dev, void *p)
{
	struct ocelot_port_private *priv = netdev_priv(dev);
	struct ocelot_port *ocelot_port = &priv->port;
	struct ocelot *ocelot = ocelot_port->ocelot;
	const struct sockaddr *addr = p;

	/* Learn the new net device MAC address in the mac table. */
	ocelot_mact_learn(ocelot, PGID_CPU, addr->sa_data, ocelot_port->pvid,
			  ENTRYTYPE_LOCKED);
	/* Then forget the previous one. */
	ocelot_mact_forget(ocelot, dev->dev_addr, ocelot_port->pvid);

	ether_addr_copy(dev->dev_addr, addr->sa_data);
	return 0;
}

static void ocelot_get_stats64(struct net_device *dev,
			       struct rtnl_link_stats64 *stats)
{
	struct ocelot_port_private *priv = netdev_priv(dev);
	struct ocelot *ocelot = priv->port.ocelot;
	int port = priv->chip_port;

	/* Configure the port to read the stats from */
	ocelot_write(ocelot, SYS_STAT_CFG_STAT_VIEW(port),
		     SYS_STAT_CFG);

	/* Get Rx stats */
	stats->rx_bytes = ocelot_read(ocelot, SYS_COUNT_RX_OCTETS);
	stats->rx_packets = ocelot_read(ocelot, SYS_COUNT_RX_SHORTS) +
			    ocelot_read(ocelot, SYS_COUNT_RX_FRAGMENTS) +
			    ocelot_read(ocelot, SYS_COUNT_RX_JABBERS) +
			    ocelot_read(ocelot, SYS_COUNT_RX_LONGS) +
			    ocelot_read(ocelot, SYS_COUNT_RX_64) +
			    ocelot_read(ocelot, SYS_COUNT_RX_65_127) +
			    ocelot_read(ocelot, SYS_COUNT_RX_128_255) +
			    ocelot_read(ocelot, SYS_COUNT_RX_256_1023) +
			    ocelot_read(ocelot, SYS_COUNT_RX_1024_1526) +
			    ocelot_read(ocelot, SYS_COUNT_RX_1527_MAX);
	stats->multicast = ocelot_read(ocelot, SYS_COUNT_RX_MULTICAST);
	stats->rx_dropped = dev->stats.rx_dropped;

	/* Get Tx stats */
	stats->tx_bytes = ocelot_read(ocelot, SYS_COUNT_TX_OCTETS);
	stats->tx_packets = ocelot_read(ocelot, SYS_COUNT_TX_64) +
			    ocelot_read(ocelot, SYS_COUNT_TX_65_127) +
			    ocelot_read(ocelot, SYS_COUNT_TX_128_511) +
			    ocelot_read(ocelot, SYS_COUNT_TX_512_1023) +
			    ocelot_read(ocelot, SYS_COUNT_TX_1024_1526) +
			    ocelot_read(ocelot, SYS_COUNT_TX_1527_MAX);
	stats->tx_dropped = ocelot_read(ocelot, SYS_COUNT_TX_DROPS) +
			    ocelot_read(ocelot, SYS_COUNT_TX_AGING);
	stats->collisions = ocelot_read(ocelot, SYS_COUNT_TX_COLLISION);
}

int ocelot_fdb_add(struct ocelot *ocelot, int port,
		   const unsigned char *addr, u16 vid, bool vlan_aware)
{
	struct ocelot_port *ocelot_port = ocelot->ports[port];

	if (!vid) {
		if (!vlan_aware)
			/* If the bridge is not VLAN aware and no VID was
			 * provided, set it to pvid to ensure the MAC entry
			 * matches incoming untagged packets
			 */
			vid = ocelot_port->pvid;
		else
			/* If the bridge is VLAN aware a VID must be provided as
			 * otherwise the learnt entry wouldn't match any frame.
			 */
			return -EINVAL;
	}

	return ocelot_mact_learn(ocelot, port, addr, vid, ENTRYTYPE_LOCKED);
}
EXPORT_SYMBOL(ocelot_fdb_add);

static int ocelot_port_fdb_add(struct ndmsg *ndm, struct nlattr *tb[],
			       struct net_device *dev,
			       const unsigned char *addr,
			       u16 vid, u16 flags,
			       struct netlink_ext_ack *extack)
{
	struct ocelot_port_private *priv = netdev_priv(dev);
	struct ocelot *ocelot = priv->port.ocelot;
	int port = priv->chip_port;

	return ocelot_fdb_add(ocelot, port, addr, vid, priv->vlan_aware);
}

int ocelot_fdb_del(struct ocelot *ocelot, int port,
		   const unsigned char *addr, u16 vid)
{
	return ocelot_mact_forget(ocelot, addr, vid);
}
EXPORT_SYMBOL(ocelot_fdb_del);

static int ocelot_port_fdb_del(struct ndmsg *ndm, struct nlattr *tb[],
			       struct net_device *dev,
			       const unsigned char *addr, u16 vid)
{
	struct ocelot_port_private *priv = netdev_priv(dev);
	struct ocelot *ocelot = priv->port.ocelot;
	int port = priv->chip_port;

	return ocelot_fdb_del(ocelot, port, addr, vid);
}

struct ocelot_dump_ctx {
	struct net_device *dev;
	struct sk_buff *skb;
	struct netlink_callback *cb;
	int idx;
};

static int ocelot_port_fdb_do_dump(const unsigned char *addr, u16 vid,
				   bool is_static, void *data)
{
	struct ocelot_dump_ctx *dump = data;
	u32 portid = NETLINK_CB(dump->cb->skb).portid;
	u32 seq = dump->cb->nlh->nlmsg_seq;
	struct nlmsghdr *nlh;
	struct ndmsg *ndm;

	if (dump->idx < dump->cb->args[2])
		goto skip;

	nlh = nlmsg_put(dump->skb, portid, seq, RTM_NEWNEIGH,
			sizeof(*ndm), NLM_F_MULTI);
	if (!nlh)
		return -EMSGSIZE;

	ndm = nlmsg_data(nlh);
	ndm->ndm_family  = AF_BRIDGE;
	ndm->ndm_pad1    = 0;
	ndm->ndm_pad2    = 0;
	ndm->ndm_flags   = NTF_SELF;
	ndm->ndm_type    = 0;
	ndm->ndm_ifindex = dump->dev->ifindex;
	ndm->ndm_state   = is_static ? NUD_NOARP : NUD_REACHABLE;

	if (nla_put(dump->skb, NDA_LLADDR, ETH_ALEN, addr))
		goto nla_put_failure;

	if (vid && nla_put_u16(dump->skb, NDA_VLAN, vid))
		goto nla_put_failure;

	nlmsg_end(dump->skb, nlh);

skip:
	dump->idx++;
	return 0;

nla_put_failure:
	nlmsg_cancel(dump->skb, nlh);
	return -EMSGSIZE;
}

static int ocelot_mact_read(struct ocelot *ocelot, int port, int row, int col,
			    struct ocelot_mact_entry *entry)
{
	u32 val, dst, macl, mach;
	char mac[ETH_ALEN];

	/* Set row and column to read from */
	ocelot_field_write(ocelot, ANA_TABLES_MACTINDX_M_INDEX, row);
	ocelot_field_write(ocelot, ANA_TABLES_MACTINDX_BUCKET, col);

	/* Issue a read command */
	ocelot_write(ocelot,
		     ANA_TABLES_MACACCESS_MAC_TABLE_CMD(MACACCESS_CMD_READ),
		     ANA_TABLES_MACACCESS);

	if (ocelot_mact_wait_for_completion(ocelot))
		return -ETIMEDOUT;

	/* Read the entry flags */
	val = ocelot_read(ocelot, ANA_TABLES_MACACCESS);
	if (!(val & ANA_TABLES_MACACCESS_VALID))
		return -EINVAL;

	/* If the entry read has another port configured as its destination,
	 * do not report it.
	 */
	dst = (val & ANA_TABLES_MACACCESS_DEST_IDX_M) >> 3;
	if (dst != port)
		return -EINVAL;

	/* Get the entry's MAC address and VLAN id */
	macl = ocelot_read(ocelot, ANA_TABLES_MACLDATA);
	mach = ocelot_read(ocelot, ANA_TABLES_MACHDATA);

	mac[0] = (mach >> 8)  & 0xff;
	mac[1] = (mach >> 0)  & 0xff;
	mac[2] = (macl >> 24) & 0xff;
	mac[3] = (macl >> 16) & 0xff;
	mac[4] = (macl >> 8)  & 0xff;
	mac[5] = (macl >> 0)  & 0xff;

	entry->vid = (mach >> 16) & 0xfff;
	ether_addr_copy(entry->mac, mac);

	return 0;
}

int ocelot_fdb_dump(struct ocelot *ocelot, int port,
		    dsa_fdb_dump_cb_t *cb, void *data)
{
	int i, j;

	/* Loop through all the mac tables entries. There are 1024 rows of 4
	 * entries.
	 */
	for (i = 0; i < 1024; i++) {
		for (j = 0; j < 4; j++) {
			struct ocelot_mact_entry entry;
			bool is_static;
			int ret;

			ret = ocelot_mact_read(ocelot, port, i, j, &entry);
			/* If the entry is invalid (wrong port, invalid...),
			 * skip it.
			 */
			if (ret == -EINVAL)
				continue;
			else if (ret)
				return ret;

			is_static = (entry.type == ENTRYTYPE_LOCKED);

			ret = cb(entry.mac, entry.vid, is_static, data);
			if (ret)
				return ret;
		}
	}

	return 0;
}
EXPORT_SYMBOL(ocelot_fdb_dump);

static int ocelot_port_fdb_dump(struct sk_buff *skb,
				struct netlink_callback *cb,
				struct net_device *dev,
				struct net_device *filter_dev, int *idx)
{
	struct ocelot_port_private *priv = netdev_priv(dev);
	struct ocelot *ocelot = priv->port.ocelot;
	struct ocelot_dump_ctx dump = {
		.dev = dev,
		.skb = skb,
		.cb = cb,
		.idx = *idx,
	};
	int port = priv->chip_port;
	int ret;

	ret = ocelot_fdb_dump(ocelot, port, ocelot_port_fdb_do_dump, &dump);

	*idx = dump.idx;

	return ret;
}

static int ocelot_vlan_rx_add_vid(struct net_device *dev, __be16 proto,
				  u16 vid)
{
	return ocelot_vlan_vid_add(dev, vid, false, false);
}

static int ocelot_vlan_rx_kill_vid(struct net_device *dev, __be16 proto,
				   u16 vid)
{
	return ocelot_vlan_vid_del(dev, vid);
}

static int ocelot_set_features(struct net_device *dev,
			       netdev_features_t features)
{
	netdev_features_t changed = dev->features ^ features;
	struct ocelot_port_private *priv = netdev_priv(dev);
	struct ocelot *ocelot = priv->port.ocelot;
	int port = priv->chip_port;

	if ((dev->features & NETIF_F_HW_TC) > (features & NETIF_F_HW_TC) &&
	    priv->tc.offload_cnt) {
		netdev_err(dev,
			   "Cannot disable HW TC offload while offloads active\n");
		return -EBUSY;
	}

	if (changed & NETIF_F_HW_VLAN_CTAG_FILTER)
		ocelot_vlan_mode(ocelot, port, features);

	return 0;
}

static int ocelot_get_port_parent_id(struct net_device *dev,
				     struct netdev_phys_item_id *ppid)
{
	struct ocelot_port_private *priv = netdev_priv(dev);
	struct ocelot *ocelot = priv->port.ocelot;

	ppid->id_len = sizeof(ocelot->base_mac);
	memcpy(&ppid->id, &ocelot->base_mac, ppid->id_len);

	return 0;
}

int ocelot_hwstamp_get(struct ocelot *ocelot, int port, struct ifreq *ifr)
{
	return copy_to_user(ifr->ifr_data, &ocelot->hwtstamp_config,
			    sizeof(ocelot->hwtstamp_config)) ? -EFAULT : 0;
}
EXPORT_SYMBOL(ocelot_hwstamp_get);

int ocelot_hwstamp_set(struct ocelot *ocelot, int port, struct ifreq *ifr)
{
	struct ocelot_port *ocelot_port = ocelot->ports[port];
	struct hwtstamp_config cfg;

	if (copy_from_user(&cfg, ifr->ifr_data, sizeof(cfg)))
		return -EFAULT;

	/* reserved for future extensions */
	if (cfg.flags)
		return -EINVAL;

	/* Tx type sanity check */
	switch (cfg.tx_type) {
	case HWTSTAMP_TX_ON:
		ocelot_port->ptp_cmd = IFH_REW_OP_TWO_STEP_PTP;
		break;
	case HWTSTAMP_TX_ONESTEP_SYNC:
		/* IFH_REW_OP_ONE_STEP_PTP updates the correctional field, we
		 * need to update the origin time.
		 */
		ocelot_port->ptp_cmd = IFH_REW_OP_ORIGIN_PTP;
		break;
	case HWTSTAMP_TX_OFF:
		ocelot_port->ptp_cmd = 0;
		break;
	default:
		return -ERANGE;
	}

	mutex_lock(&ocelot->ptp_lock);

	switch (cfg.rx_filter) {
	case HWTSTAMP_FILTER_NONE:
		break;
	case HWTSTAMP_FILTER_ALL:
	case HWTSTAMP_FILTER_SOME:
	case HWTSTAMP_FILTER_PTP_V1_L4_EVENT:
	case HWTSTAMP_FILTER_PTP_V1_L4_SYNC:
	case HWTSTAMP_FILTER_PTP_V1_L4_DELAY_REQ:
	case HWTSTAMP_FILTER_NTP_ALL:
	case HWTSTAMP_FILTER_PTP_V2_L4_EVENT:
	case HWTSTAMP_FILTER_PTP_V2_L4_SYNC:
	case HWTSTAMP_FILTER_PTP_V2_L4_DELAY_REQ:
	case HWTSTAMP_FILTER_PTP_V2_L2_EVENT:
	case HWTSTAMP_FILTER_PTP_V2_L2_SYNC:
	case HWTSTAMP_FILTER_PTP_V2_L2_DELAY_REQ:
	case HWTSTAMP_FILTER_PTP_V2_EVENT:
	case HWTSTAMP_FILTER_PTP_V2_SYNC:
	case HWTSTAMP_FILTER_PTP_V2_DELAY_REQ:
		cfg.rx_filter = HWTSTAMP_FILTER_PTP_V2_EVENT;
		break;
	default:
		mutex_unlock(&ocelot->ptp_lock);
		return -ERANGE;
	}

	/* Commit back the result & save it */
	memcpy(&ocelot->hwtstamp_config, &cfg, sizeof(cfg));
	mutex_unlock(&ocelot->ptp_lock);

	return copy_to_user(ifr->ifr_data, &cfg, sizeof(cfg)) ? -EFAULT : 0;
}
EXPORT_SYMBOL(ocelot_hwstamp_set);

static int ocelot_ioctl(struct net_device *dev, struct ifreq *ifr, int cmd)
{
	struct ocelot_port_private *priv = netdev_priv(dev);
	struct ocelot *ocelot = priv->port.ocelot;
	int port = priv->chip_port;

	/* The function is only used for PTP operations for now */
	if (!ocelot->ptp)
		return -EOPNOTSUPP;

	switch (cmd) {
	case SIOCSHWTSTAMP:
		return ocelot_hwstamp_set(ocelot, port, ifr);
	case SIOCGHWTSTAMP:
		return ocelot_hwstamp_get(ocelot, port, ifr);
	default:
		return -EOPNOTSUPP;
	}
}

static const struct net_device_ops ocelot_port_netdev_ops = {
	.ndo_open			= ocelot_port_open,
	.ndo_stop			= ocelot_port_stop,
	.ndo_start_xmit			= ocelot_port_xmit,
	.ndo_set_rx_mode		= ocelot_set_rx_mode,
	.ndo_get_phys_port_name		= ocelot_port_get_phys_port_name,
	.ndo_set_mac_address		= ocelot_port_set_mac_address,
	.ndo_get_stats64		= ocelot_get_stats64,
	.ndo_fdb_add			= ocelot_port_fdb_add,
	.ndo_fdb_del			= ocelot_port_fdb_del,
	.ndo_fdb_dump			= ocelot_port_fdb_dump,
	.ndo_vlan_rx_add_vid		= ocelot_vlan_rx_add_vid,
	.ndo_vlan_rx_kill_vid		= ocelot_vlan_rx_kill_vid,
	.ndo_set_features		= ocelot_set_features,
	.ndo_get_port_parent_id		= ocelot_get_port_parent_id,
	.ndo_setup_tc			= ocelot_setup_tc,
	.ndo_do_ioctl			= ocelot_ioctl,
};

void ocelot_get_strings(struct ocelot *ocelot, int port, u32 sset, u8 *data)
{
	int i;

	if (sset != ETH_SS_STATS)
		return;

	for (i = 0; i < ocelot->num_stats; i++)
		memcpy(data + i * ETH_GSTRING_LEN, ocelot->stats_layout[i].name,
		       ETH_GSTRING_LEN);
}
EXPORT_SYMBOL(ocelot_get_strings);

static void ocelot_port_get_strings(struct net_device *netdev, u32 sset,
				    u8 *data)
{
	struct ocelot_port_private *priv = netdev_priv(netdev);
	struct ocelot *ocelot = priv->port.ocelot;
	int port = priv->chip_port;

	ocelot_get_strings(ocelot, port, sset, data);
}

static void ocelot_update_stats(struct ocelot *ocelot)
{
	int i, j;

	mutex_lock(&ocelot->stats_lock);

	for (i = 0; i < ocelot->num_phys_ports; i++) {
		/* Configure the port to read the stats from */
		ocelot_write(ocelot, SYS_STAT_CFG_STAT_VIEW(i), SYS_STAT_CFG);

		for (j = 0; j < ocelot->num_stats; j++) {
			u32 val;
			unsigned int idx = i * ocelot->num_stats + j;

			val = ocelot_read_rix(ocelot, SYS_COUNT_RX_OCTETS,
					      ocelot->stats_layout[j].offset);

			if (val < (ocelot->stats[idx] & U32_MAX))
				ocelot->stats[idx] += (u64)1 << 32;

			ocelot->stats[idx] = (ocelot->stats[idx] &
					      ~(u64)U32_MAX) + val;
		}
	}

	mutex_unlock(&ocelot->stats_lock);
}

static void ocelot_check_stats_work(struct work_struct *work)
{
	struct delayed_work *del_work = to_delayed_work(work);
	struct ocelot *ocelot = container_of(del_work, struct ocelot,
					     stats_work);

	ocelot_update_stats(ocelot);

	queue_delayed_work(ocelot->stats_queue, &ocelot->stats_work,
			   OCELOT_STATS_CHECK_DELAY);
}

void ocelot_get_ethtool_stats(struct ocelot *ocelot, int port, u64 *data)
{
	int i;

	/* check and update now */
	ocelot_update_stats(ocelot);

	/* Copy all counters */
	for (i = 0; i < ocelot->num_stats; i++)
		*data++ = ocelot->stats[port * ocelot->num_stats + i];
}
EXPORT_SYMBOL(ocelot_get_ethtool_stats);

static void ocelot_port_get_ethtool_stats(struct net_device *dev,
					  struct ethtool_stats *stats,
					  u64 *data)
{
	struct ocelot_port_private *priv = netdev_priv(dev);
	struct ocelot *ocelot = priv->port.ocelot;
	int port = priv->chip_port;

	ocelot_get_ethtool_stats(ocelot, port, data);
}

int ocelot_get_sset_count(struct ocelot *ocelot, int port, int sset)
{
	if (sset != ETH_SS_STATS)
		return -EOPNOTSUPP;

	return ocelot->num_stats;
}
EXPORT_SYMBOL(ocelot_get_sset_count);

static int ocelot_port_get_sset_count(struct net_device *dev, int sset)
{
	struct ocelot_port_private *priv = netdev_priv(dev);
	struct ocelot *ocelot = priv->port.ocelot;
	int port = priv->chip_port;

	return ocelot_get_sset_count(ocelot, port, sset);
}

int ocelot_get_ts_info(struct ocelot *ocelot, int port,
		       struct ethtool_ts_info *info)
{
	info->phc_index = ocelot->ptp_clock ?
			  ptp_clock_index(ocelot->ptp_clock) : -1;
	info->so_timestamping |= SOF_TIMESTAMPING_TX_SOFTWARE |
				 SOF_TIMESTAMPING_RX_SOFTWARE |
				 SOF_TIMESTAMPING_SOFTWARE |
				 SOF_TIMESTAMPING_TX_HARDWARE |
				 SOF_TIMESTAMPING_RX_HARDWARE |
				 SOF_TIMESTAMPING_RAW_HARDWARE;
	info->tx_types = BIT(HWTSTAMP_TX_OFF) | BIT(HWTSTAMP_TX_ON) |
			 BIT(HWTSTAMP_TX_ONESTEP_SYNC);
	info->rx_filters = BIT(HWTSTAMP_FILTER_NONE) | BIT(HWTSTAMP_FILTER_ALL);

	return 0;
}
EXPORT_SYMBOL(ocelot_get_ts_info);

static int ocelot_port_get_ts_info(struct net_device *dev,
				   struct ethtool_ts_info *info)
{
	struct ocelot_port_private *priv = netdev_priv(dev);
	struct ocelot *ocelot = priv->port.ocelot;
	int port = priv->chip_port;

	if (!ocelot->ptp)
		return ethtool_op_get_ts_info(dev, info);

	return ocelot_get_ts_info(ocelot, port, info);
}

static const struct ethtool_ops ocelot_ethtool_ops = {
	.get_strings		= ocelot_port_get_strings,
	.get_ethtool_stats	= ocelot_port_get_ethtool_stats,
	.get_sset_count		= ocelot_port_get_sset_count,
	.get_link_ksettings	= phy_ethtool_get_link_ksettings,
	.set_link_ksettings	= phy_ethtool_set_link_ksettings,
	.get_ts_info		= ocelot_port_get_ts_info,
};

void ocelot_bridge_stp_state_set(struct ocelot *ocelot, int port, u8 state)
{
	u32 port_cfg;
	int p, i;

	if (!(BIT(port) & ocelot->bridge_mask))
		return;

	port_cfg = ocelot_read_gix(ocelot, ANA_PORT_PORT_CFG, port);

	switch (state) {
	case BR_STATE_FORWARDING:
		ocelot->bridge_fwd_mask |= BIT(port);
		/* Fallthrough */
	case BR_STATE_LEARNING:
		port_cfg |= ANA_PORT_PORT_CFG_LEARN_ENA;
		break;

	default:
		port_cfg &= ~ANA_PORT_PORT_CFG_LEARN_ENA;
		ocelot->bridge_fwd_mask &= ~BIT(port);
		break;
	}

	ocelot_write_gix(ocelot, port_cfg, ANA_PORT_PORT_CFG, port);

	/* Apply FWD mask. The loop is needed to add/remove the current port as
	 * a source for the other ports.
	 */
	for (p = 0; p < ocelot->num_phys_ports; p++) {
		if (ocelot->bridge_fwd_mask & BIT(p)) {
			unsigned long mask = ocelot->bridge_fwd_mask & ~BIT(p);

			for (i = 0; i < ocelot->num_phys_ports; i++) {
				unsigned long bond_mask = ocelot->lags[i];

				if (!bond_mask)
					continue;

				if (bond_mask & BIT(p)) {
					mask &= ~bond_mask;
					break;
				}
			}

			ocelot_write_rix(ocelot, mask,
					 ANA_PGID_PGID, PGID_SRC + p);
		} else {
			ocelot_write_rix(ocelot, 0,
					 ANA_PGID_PGID, PGID_SRC + p);
		}
	}
}
EXPORT_SYMBOL(ocelot_bridge_stp_state_set);

static void ocelot_port_attr_stp_state_set(struct ocelot *ocelot, int port,
					   struct switchdev_trans *trans,
					   u8 state)
{
	if (switchdev_trans_ph_prepare(trans))
		return;

	ocelot_bridge_stp_state_set(ocelot, port, state);
}

void ocelot_set_ageing_time(struct ocelot *ocelot, unsigned int msecs)
{
	ocelot_write(ocelot, ANA_AUTOAGE_AGE_PERIOD(msecs / 2),
		     ANA_AUTOAGE);
}
EXPORT_SYMBOL(ocelot_set_ageing_time);

static void ocelot_port_attr_ageing_set(struct ocelot *ocelot, int port,
					unsigned long ageing_clock_t)
{
	unsigned long ageing_jiffies = clock_t_to_jiffies(ageing_clock_t);
	u32 ageing_time = jiffies_to_msecs(ageing_jiffies) / 1000;

	ocelot_set_ageing_time(ocelot, ageing_time);
}

static void ocelot_port_attr_mc_set(struct ocelot *ocelot, int port, bool mc)
{
	u32 cpu_fwd_mcast = ANA_PORT_CPU_FWD_CFG_CPU_IGMP_REDIR_ENA |
			    ANA_PORT_CPU_FWD_CFG_CPU_MLD_REDIR_ENA |
			    ANA_PORT_CPU_FWD_CFG_CPU_IPMC_CTRL_COPY_ENA;
	u32 val = 0;

	if (mc)
		val = cpu_fwd_mcast;

	ocelot_rmw_gix(ocelot, val, cpu_fwd_mcast,
		       ANA_PORT_CPU_FWD_CFG, port);
}

static int ocelot_port_attr_set(struct net_device *dev,
				const struct switchdev_attr *attr,
				struct switchdev_trans *trans)
{
	struct ocelot_port_private *priv = netdev_priv(dev);
	struct ocelot *ocelot = priv->port.ocelot;
	int port = priv->chip_port;
	int err = 0;

	switch (attr->id) {
	case SWITCHDEV_ATTR_ID_PORT_STP_STATE:
		ocelot_port_attr_stp_state_set(ocelot, port, trans,
					       attr->u.stp_state);
		break;
	case SWITCHDEV_ATTR_ID_BRIDGE_AGEING_TIME:
		ocelot_port_attr_ageing_set(ocelot, port, attr->u.ageing_time);
		break;
	case SWITCHDEV_ATTR_ID_BRIDGE_VLAN_FILTERING:
		priv->vlan_aware = attr->u.vlan_filtering;
		ocelot_port_vlan_filtering(ocelot, port, priv->vlan_aware);
		break;
	case SWITCHDEV_ATTR_ID_BRIDGE_MC_DISABLED:
		ocelot_port_attr_mc_set(ocelot, port, !attr->u.mc_disabled);
		break;
	default:
		err = -EOPNOTSUPP;
		break;
	}

	return err;
}

static int ocelot_port_obj_add_vlan(struct net_device *dev,
				    const struct switchdev_obj_port_vlan *vlan,
				    struct switchdev_trans *trans)
{
	int ret;
	u16 vid;

	for (vid = vlan->vid_begin; vid <= vlan->vid_end; vid++) {
		ret = ocelot_vlan_vid_add(dev, vid,
					  vlan->flags & BRIDGE_VLAN_INFO_PVID,
					  vlan->flags & BRIDGE_VLAN_INFO_UNTAGGED);
		if (ret)
			return ret;
	}

	return 0;
}

static int ocelot_port_vlan_del_vlan(struct net_device *dev,
				     const struct switchdev_obj_port_vlan *vlan)
{
	int ret;
	u16 vid;

	for (vid = vlan->vid_begin; vid <= vlan->vid_end; vid++) {
		ret = ocelot_vlan_vid_del(dev, vid);

		if (ret)
			return ret;
	}

	return 0;
}

static struct ocelot_multicast *ocelot_multicast_get(struct ocelot *ocelot,
						     const unsigned char *addr,
						     u16 vid)
{
	struct ocelot_multicast *mc;

	list_for_each_entry(mc, &ocelot->multicast, list) {
		if (ether_addr_equal(mc->addr, addr) && mc->vid == vid)
			return mc;
	}

	return NULL;
}

static int ocelot_port_obj_add_mdb(struct net_device *dev,
				   const struct switchdev_obj_port_mdb *mdb,
				   struct switchdev_trans *trans)
{
	struct ocelot_port_private *priv = netdev_priv(dev);
	struct ocelot_port *ocelot_port = &priv->port;
	struct ocelot *ocelot = ocelot_port->ocelot;
	unsigned char addr[ETH_ALEN];
	struct ocelot_multicast *mc;
	int port = priv->chip_port;
	u16 vid = mdb->vid;
	bool new = false;

	if (!vid)
		vid = ocelot_port->pvid;

	mc = ocelot_multicast_get(ocelot, mdb->addr, vid);
	if (!mc) {
		mc = devm_kzalloc(ocelot->dev, sizeof(*mc), GFP_KERNEL);
		if (!mc)
			return -ENOMEM;

		memcpy(mc->addr, mdb->addr, ETH_ALEN);
		mc->vid = vid;

		list_add_tail(&mc->list, &ocelot->multicast);
		new = true;
	}

	memcpy(addr, mc->addr, ETH_ALEN);
	addr[0] = 0;

	if (!new) {
		addr[2] = mc->ports << 0;
		addr[1] = mc->ports << 8;
		ocelot_mact_forget(ocelot, addr, vid);
	}

	mc->ports |= BIT(port);
	addr[2] = mc->ports << 0;
	addr[1] = mc->ports << 8;

	return ocelot_mact_learn(ocelot, 0, addr, vid, ENTRYTYPE_MACv4);
}

static int ocelot_port_obj_del_mdb(struct net_device *dev,
				   const struct switchdev_obj_port_mdb *mdb)
{
	struct ocelot_port_private *priv = netdev_priv(dev);
	struct ocelot_port *ocelot_port = &priv->port;
	struct ocelot *ocelot = ocelot_port->ocelot;
	unsigned char addr[ETH_ALEN];
	struct ocelot_multicast *mc;
	int port = priv->chip_port;
	u16 vid = mdb->vid;

	if (!vid)
		vid = ocelot_port->pvid;

	mc = ocelot_multicast_get(ocelot, mdb->addr, vid);
	if (!mc)
		return -ENOENT;

	memcpy(addr, mc->addr, ETH_ALEN);
	addr[2] = mc->ports << 0;
	addr[1] = mc->ports << 8;
	addr[0] = 0;
	ocelot_mact_forget(ocelot, addr, vid);

	mc->ports &= ~BIT(port);
	if (!mc->ports) {
		list_del(&mc->list);
		devm_kfree(ocelot->dev, mc);
		return 0;
	}

	addr[2] = mc->ports << 0;
	addr[1] = mc->ports << 8;

	return ocelot_mact_learn(ocelot, 0, addr, vid, ENTRYTYPE_MACv4);
}

static int ocelot_port_obj_add(struct net_device *dev,
			       const struct switchdev_obj *obj,
			       struct switchdev_trans *trans,
			       struct netlink_ext_ack *extack)
{
	int ret = 0;

	switch (obj->id) {
	case SWITCHDEV_OBJ_ID_PORT_VLAN:
		ret = ocelot_port_obj_add_vlan(dev,
					       SWITCHDEV_OBJ_PORT_VLAN(obj),
					       trans);
		break;
	case SWITCHDEV_OBJ_ID_PORT_MDB:
		ret = ocelot_port_obj_add_mdb(dev, SWITCHDEV_OBJ_PORT_MDB(obj),
					      trans);
		break;
	default:
		return -EOPNOTSUPP;
	}

	return ret;
}

static int ocelot_port_obj_del(struct net_device *dev,
			       const struct switchdev_obj *obj)
{
	int ret = 0;

	switch (obj->id) {
	case SWITCHDEV_OBJ_ID_PORT_VLAN:
		ret = ocelot_port_vlan_del_vlan(dev,
						SWITCHDEV_OBJ_PORT_VLAN(obj));
		break;
	case SWITCHDEV_OBJ_ID_PORT_MDB:
		ret = ocelot_port_obj_del_mdb(dev, SWITCHDEV_OBJ_PORT_MDB(obj));
		break;
	default:
		return -EOPNOTSUPP;
	}

	return ret;
}

int ocelot_port_bridge_join(struct ocelot *ocelot, int port,
			    struct net_device *bridge)
{
	if (!ocelot->bridge_mask) {
		ocelot->hw_bridge_dev = bridge;
	} else {
		if (ocelot->hw_bridge_dev != bridge)
			/* This is adding the port to a second bridge, this is
			 * unsupported */
			return -ENODEV;
	}

	ocelot->bridge_mask |= BIT(port);

	return 0;
}
EXPORT_SYMBOL(ocelot_port_bridge_join);

int ocelot_port_bridge_leave(struct ocelot *ocelot, int port,
			     struct net_device *bridge)
{
	ocelot->bridge_mask &= ~BIT(port);

	if (!ocelot->bridge_mask)
		ocelot->hw_bridge_dev = NULL;

	ocelot_port_vlan_filtering(ocelot, port, 0);
	ocelot_port_set_pvid(ocelot, port, 0);
	return ocelot_port_set_native_vlan(ocelot, port, 0);
}
EXPORT_SYMBOL(ocelot_port_bridge_leave);

static void ocelot_set_aggr_pgids(struct ocelot *ocelot)
{
	int i, port, lag;

	/* Reset destination and aggregation PGIDS */
	for (port = 0; port < ocelot->num_phys_ports; port++)
		ocelot_write_rix(ocelot, BIT(port), ANA_PGID_PGID, port);

	for (i = PGID_AGGR; i < PGID_SRC; i++)
		ocelot_write_rix(ocelot, GENMASK(ocelot->num_phys_ports - 1, 0),
				 ANA_PGID_PGID, i);

	/* Now, set PGIDs for each LAG */
	for (lag = 0; lag < ocelot->num_phys_ports; lag++) {
		unsigned long bond_mask;
		int aggr_count = 0;
		u8 aggr_idx[16];

		bond_mask = ocelot->lags[lag];
		if (!bond_mask)
			continue;

		for_each_set_bit(port, &bond_mask, ocelot->num_phys_ports) {
			// Destination mask
			ocelot_write_rix(ocelot, bond_mask,
					 ANA_PGID_PGID, port);
			aggr_idx[aggr_count] = port;
			aggr_count++;
		}

		for (i = PGID_AGGR; i < PGID_SRC; i++) {
			u32 ac;

			ac = ocelot_read_rix(ocelot, ANA_PGID_PGID, i);
			ac &= ~bond_mask;
			ac |= BIT(aggr_idx[i % aggr_count]);
			ocelot_write_rix(ocelot, ac, ANA_PGID_PGID, i);
		}
	}
}

static void ocelot_setup_lag(struct ocelot *ocelot, int lag)
{
	unsigned long bond_mask = ocelot->lags[lag];
	unsigned int p;

	for_each_set_bit(p, &bond_mask, ocelot->num_phys_ports) {
		u32 port_cfg = ocelot_read_gix(ocelot, ANA_PORT_PORT_CFG, p);

		port_cfg &= ~ANA_PORT_PORT_CFG_PORTID_VAL_M;

		/* Use lag port as logical port for port i */
		ocelot_write_gix(ocelot, port_cfg |
				 ANA_PORT_PORT_CFG_PORTID_VAL(lag),
				 ANA_PORT_PORT_CFG, p);
	}
}

static int ocelot_port_lag_join(struct ocelot *ocelot, int port,
				struct net_device *bond)
{
	struct net_device *ndev;
	u32 bond_mask = 0;
	int lag, lp;

	rcu_read_lock();
	for_each_netdev_in_bond_rcu(bond, ndev) {
		struct ocelot_port_private *priv = netdev_priv(ndev);

		bond_mask |= BIT(priv->chip_port);
	}
	rcu_read_unlock();

	lp = __ffs(bond_mask);

	/* If the new port is the lowest one, use it as the logical port from
	 * now on
	 */
	if (port == lp) {
		lag = port;
		ocelot->lags[port] = bond_mask;
		bond_mask &= ~BIT(port);
		if (bond_mask) {
			lp = __ffs(bond_mask);
			ocelot->lags[lp] = 0;
		}
	} else {
		lag = lp;
		ocelot->lags[lp] |= BIT(port);
	}

	ocelot_setup_lag(ocelot, lag);
	ocelot_set_aggr_pgids(ocelot);

	return 0;
}

static void ocelot_port_lag_leave(struct ocelot *ocelot, int port,
				  struct net_device *bond)
{
	u32 port_cfg;
	int i;

	/* Remove port from any lag */
	for (i = 0; i < ocelot->num_phys_ports; i++)
		ocelot->lags[i] &= ~BIT(port);

	/* if it was the logical port of the lag, move the lag config to the
	 * next port
	 */
	if (ocelot->lags[port]) {
		int n = __ffs(ocelot->lags[port]);

		ocelot->lags[n] = ocelot->lags[port];
		ocelot->lags[port] = 0;

		ocelot_setup_lag(ocelot, n);
	}

	port_cfg = ocelot_read_gix(ocelot, ANA_PORT_PORT_CFG, port);
	port_cfg &= ~ANA_PORT_PORT_CFG_PORTID_VAL_M;
	ocelot_write_gix(ocelot, port_cfg | ANA_PORT_PORT_CFG_PORTID_VAL(port),
			 ANA_PORT_PORT_CFG, port);

	ocelot_set_aggr_pgids(ocelot);
}

/* Checks if the net_device instance given to us originate from our driver. */
static bool ocelot_netdevice_dev_check(const struct net_device *dev)
{
	return dev->netdev_ops == &ocelot_port_netdev_ops;
}

static int ocelot_netdevice_port_event(struct net_device *dev,
				       unsigned long event,
				       struct netdev_notifier_changeupper_info *info)
{
	struct ocelot_port_private *priv = netdev_priv(dev);
	struct ocelot_port *ocelot_port = &priv->port;
	struct ocelot *ocelot = ocelot_port->ocelot;
	int port = priv->chip_port;
	int err = 0;

	switch (event) {
	case NETDEV_CHANGEUPPER:
		if (netif_is_bridge_master(info->upper_dev)) {
			if (info->linking) {
				err = ocelot_port_bridge_join(ocelot, port,
							      info->upper_dev);
			} else {
				err = ocelot_port_bridge_leave(ocelot, port,
							       info->upper_dev);
				priv->vlan_aware = false;
			}
		}
		if (netif_is_lag_master(info->upper_dev)) {
			if (info->linking)
				err = ocelot_port_lag_join(ocelot, port,
							   info->upper_dev);
			else
				ocelot_port_lag_leave(ocelot, port,
						      info->upper_dev);
		}
		break;
	default:
		break;
	}

	return err;
}

static int ocelot_netdevice_event(struct notifier_block *unused,
				  unsigned long event, void *ptr)
{
	struct netdev_notifier_changeupper_info *info = ptr;
	struct net_device *dev = netdev_notifier_info_to_dev(ptr);
	int ret = 0;

	if (!ocelot_netdevice_dev_check(dev))
		return 0;

	if (event == NETDEV_PRECHANGEUPPER &&
	    netif_is_lag_master(info->upper_dev)) {
		struct netdev_lag_upper_info *lag_upper_info = info->upper_info;
		struct netlink_ext_ack *extack;

		if (lag_upper_info &&
		    lag_upper_info->tx_type != NETDEV_LAG_TX_TYPE_HASH) {
			extack = netdev_notifier_info_to_extack(&info->info);
			NL_SET_ERR_MSG_MOD(extack, "LAG device using unsupported Tx type");

			ret = -EINVAL;
			goto notify;
		}
	}

	if (netif_is_lag_master(dev)) {
		struct net_device *slave;
		struct list_head *iter;

		netdev_for_each_lower_dev(dev, slave, iter) {
			ret = ocelot_netdevice_port_event(slave, event, info);
			if (ret)
				goto notify;
		}
	} else {
		ret = ocelot_netdevice_port_event(dev, event, info);
	}

notify:
	return notifier_from_errno(ret);
}

struct notifier_block ocelot_netdevice_nb __read_mostly = {
	.notifier_call = ocelot_netdevice_event,
};
EXPORT_SYMBOL(ocelot_netdevice_nb);

static int ocelot_switchdev_event(struct notifier_block *unused,
				  unsigned long event, void *ptr)
{
	struct net_device *dev = switchdev_notifier_info_to_dev(ptr);
	int err;

	switch (event) {
	case SWITCHDEV_PORT_ATTR_SET:
		err = switchdev_handle_port_attr_set(dev, ptr,
						     ocelot_netdevice_dev_check,
						     ocelot_port_attr_set);
		return notifier_from_errno(err);
	}

	return NOTIFY_DONE;
}

struct notifier_block ocelot_switchdev_nb __read_mostly = {
	.notifier_call = ocelot_switchdev_event,
};
EXPORT_SYMBOL(ocelot_switchdev_nb);

static int ocelot_switchdev_blocking_event(struct notifier_block *unused,
					   unsigned long event, void *ptr)
{
	struct net_device *dev = switchdev_notifier_info_to_dev(ptr);
	int err;

	switch (event) {
		/* Blocking events. */
	case SWITCHDEV_PORT_OBJ_ADD:
		err = switchdev_handle_port_obj_add(dev, ptr,
						    ocelot_netdevice_dev_check,
						    ocelot_port_obj_add);
		return notifier_from_errno(err);
	case SWITCHDEV_PORT_OBJ_DEL:
		err = switchdev_handle_port_obj_del(dev, ptr,
						    ocelot_netdevice_dev_check,
						    ocelot_port_obj_del);
		return notifier_from_errno(err);
	case SWITCHDEV_PORT_ATTR_SET:
		err = switchdev_handle_port_attr_set(dev, ptr,
						     ocelot_netdevice_dev_check,
						     ocelot_port_attr_set);
		return notifier_from_errno(err);
	}

	return NOTIFY_DONE;
}

struct notifier_block ocelot_switchdev_blocking_nb __read_mostly = {
	.notifier_call = ocelot_switchdev_blocking_event,
};
EXPORT_SYMBOL(ocelot_switchdev_blocking_nb);

int ocelot_ptp_gettime64(struct ptp_clock_info *ptp, struct timespec64 *ts)
{
	struct ocelot *ocelot = container_of(ptp, struct ocelot, ptp_info);
	unsigned long flags;
	time64_t s;
	u32 val;
	s64 ns;

	spin_lock_irqsave(&ocelot->ptp_clock_lock, flags);

	val = ocelot_read_rix(ocelot, PTP_PIN_CFG, TOD_ACC_PIN);
	val &= ~(PTP_PIN_CFG_SYNC | PTP_PIN_CFG_ACTION_MASK | PTP_PIN_CFG_DOM);
	val |= PTP_PIN_CFG_ACTION(PTP_PIN_ACTION_SAVE);
	ocelot_write_rix(ocelot, val, PTP_PIN_CFG, TOD_ACC_PIN);

	s = ocelot_read_rix(ocelot, PTP_PIN_TOD_SEC_MSB, TOD_ACC_PIN) & 0xffff;
	s <<= 32;
	s += ocelot_read_rix(ocelot, PTP_PIN_TOD_SEC_LSB, TOD_ACC_PIN);
	ns = ocelot_read_rix(ocelot, PTP_PIN_TOD_NSEC, TOD_ACC_PIN);

	spin_unlock_irqrestore(&ocelot->ptp_clock_lock, flags);

	/* Deal with negative values */
	if (ns >= 0x3ffffff0 && ns <= 0x3fffffff) {
		s--;
		ns &= 0xf;
		ns += 999999984;
	}

	set_normalized_timespec64(ts, s, ns);
	return 0;
}
EXPORT_SYMBOL(ocelot_ptp_gettime64);

static int ocelot_ptp_settime64(struct ptp_clock_info *ptp,
				const struct timespec64 *ts)
{
	struct ocelot *ocelot = container_of(ptp, struct ocelot, ptp_info);
	unsigned long flags;
	u32 val;

	spin_lock_irqsave(&ocelot->ptp_clock_lock, flags);

	val = ocelot_read_rix(ocelot, PTP_PIN_CFG, TOD_ACC_PIN);
	val &= ~(PTP_PIN_CFG_SYNC | PTP_PIN_CFG_ACTION_MASK | PTP_PIN_CFG_DOM);
	val |= PTP_PIN_CFG_ACTION(PTP_PIN_ACTION_IDLE);

	ocelot_write_rix(ocelot, val, PTP_PIN_CFG, TOD_ACC_PIN);

	ocelot_write_rix(ocelot, lower_32_bits(ts->tv_sec), PTP_PIN_TOD_SEC_LSB,
			 TOD_ACC_PIN);
	ocelot_write_rix(ocelot, upper_32_bits(ts->tv_sec), PTP_PIN_TOD_SEC_MSB,
			 TOD_ACC_PIN);
	ocelot_write_rix(ocelot, ts->tv_nsec, PTP_PIN_TOD_NSEC, TOD_ACC_PIN);

	val = ocelot_read_rix(ocelot, PTP_PIN_CFG, TOD_ACC_PIN);
	val &= ~(PTP_PIN_CFG_SYNC | PTP_PIN_CFG_ACTION_MASK | PTP_PIN_CFG_DOM);
	val |= PTP_PIN_CFG_ACTION(PTP_PIN_ACTION_LOAD);

	ocelot_write_rix(ocelot, val, PTP_PIN_CFG, TOD_ACC_PIN);

	spin_unlock_irqrestore(&ocelot->ptp_clock_lock, flags);
	return 0;
}

static int ocelot_ptp_adjtime(struct ptp_clock_info *ptp, s64 delta)
{
	if (delta > -(NSEC_PER_SEC / 2) && delta < (NSEC_PER_SEC / 2)) {
		struct ocelot *ocelot = container_of(ptp, struct ocelot, ptp_info);
		unsigned long flags;
		u32 val;

		spin_lock_irqsave(&ocelot->ptp_clock_lock, flags);

		val = ocelot_read_rix(ocelot, PTP_PIN_CFG, TOD_ACC_PIN);
		val &= ~(PTP_PIN_CFG_SYNC | PTP_PIN_CFG_ACTION_MASK | PTP_PIN_CFG_DOM);
		val |= PTP_PIN_CFG_ACTION(PTP_PIN_ACTION_IDLE);

		ocelot_write_rix(ocelot, val, PTP_PIN_CFG, TOD_ACC_PIN);

		ocelot_write_rix(ocelot, 0, PTP_PIN_TOD_SEC_LSB, TOD_ACC_PIN);
		ocelot_write_rix(ocelot, 0, PTP_PIN_TOD_SEC_MSB, TOD_ACC_PIN);
		ocelot_write_rix(ocelot, delta, PTP_PIN_TOD_NSEC, TOD_ACC_PIN);

		val = ocelot_read_rix(ocelot, PTP_PIN_CFG, TOD_ACC_PIN);
		val &= ~(PTP_PIN_CFG_SYNC | PTP_PIN_CFG_ACTION_MASK | PTP_PIN_CFG_DOM);
		val |= PTP_PIN_CFG_ACTION(PTP_PIN_ACTION_DELTA);

		ocelot_write_rix(ocelot, val, PTP_PIN_CFG, TOD_ACC_PIN);

		spin_unlock_irqrestore(&ocelot->ptp_clock_lock, flags);
	} else {
		/* Fall back using ocelot_ptp_settime64 which is not exact. */
		struct timespec64 ts;
		u64 now;

		ocelot_ptp_gettime64(ptp, &ts);

		now = ktime_to_ns(timespec64_to_ktime(ts));
		ts = ns_to_timespec64(now + delta);

		ocelot_ptp_settime64(ptp, &ts);
	}
	return 0;
}

static int ocelot_ptp_adjfine(struct ptp_clock_info *ptp, long scaled_ppm)
{
	struct ocelot *ocelot = container_of(ptp, struct ocelot, ptp_info);
	u32 unit = 0, direction = 0;
	unsigned long flags;
	u64 adj = 0;

	spin_lock_irqsave(&ocelot->ptp_clock_lock, flags);

	if (!scaled_ppm)
		goto disable_adj;

	if (scaled_ppm < 0) {
		direction = PTP_CFG_CLK_ADJ_CFG_DIR;
		scaled_ppm = -scaled_ppm;
	}

	adj = PSEC_PER_SEC << 16;
	do_div(adj, scaled_ppm);
	do_div(adj, 1000);

	/* If the adjustment value is too large, use ns instead */
	if (adj >= (1L << 30)) {
		unit = PTP_CFG_CLK_ADJ_FREQ_NS;
		do_div(adj, 1000);
	}

	/* Still too big */
	if (adj >= (1L << 30))
		goto disable_adj;

	ocelot_write(ocelot, unit | adj, PTP_CLK_CFG_ADJ_FREQ);
	ocelot_write(ocelot, PTP_CFG_CLK_ADJ_CFG_ENA | direction,
		     PTP_CLK_CFG_ADJ_CFG);

	spin_unlock_irqrestore(&ocelot->ptp_clock_lock, flags);
	return 0;

disable_adj:
	ocelot_write(ocelot, 0, PTP_CLK_CFG_ADJ_CFG);

	spin_unlock_irqrestore(&ocelot->ptp_clock_lock, flags);
	return 0;
}

static struct ptp_clock_info ocelot_ptp_clock_info = {
	.owner		= THIS_MODULE,
	.name		= "ocelot ptp",
	.max_adj	= 0x7fffffff,
	.n_alarm	= 0,
	.n_ext_ts	= 0,
	.n_per_out	= 0,
	.n_pins		= 0,
	.pps		= 0,
	.gettime64	= ocelot_ptp_gettime64,
	.settime64	= ocelot_ptp_settime64,
	.adjtime	= ocelot_ptp_adjtime,
	.adjfine	= ocelot_ptp_adjfine,
};

static int ocelot_init_timestamp(struct ocelot *ocelot)
{
	struct ptp_clock *ptp_clock;

	ocelot->ptp_info = ocelot_ptp_clock_info;
	ptp_clock = ptp_clock_register(&ocelot->ptp_info, ocelot->dev);
	if (IS_ERR(ptp_clock))
		return PTR_ERR(ptp_clock);
	/* Check if PHC support is missing at the configuration level */
	if (!ptp_clock)
		return 0;

	ocelot->ptp_clock = ptp_clock;

	ocelot_write(ocelot, SYS_PTP_CFG_PTP_STAMP_WID(30), SYS_PTP_CFG);
	ocelot_write(ocelot, 0xffffffff, ANA_TABLES_PTP_ID_LOW);
	ocelot_write(ocelot, 0xffffffff, ANA_TABLES_PTP_ID_HIGH);

	ocelot_write(ocelot, PTP_CFG_MISC_PTP_EN, PTP_CFG_MISC);

	/* There is no device reconfiguration, PTP Rx stamping is always
	 * enabled.
	 */
	ocelot->hwtstamp_config.rx_filter = HWTSTAMP_FILTER_PTP_V2_EVENT;

	return 0;
}

/* Configure the maximum SDU (L2 payload) on RX to the value specified in @sdu.
 * The length of VLAN tags is accounted for automatically via DEV_MAC_TAGS_CFG.
 */
static void ocelot_port_set_maxlen(struct ocelot *ocelot, int port, size_t sdu)
{
	struct ocelot_port *ocelot_port = ocelot->ports[port];
	int maxlen = sdu + ETH_HLEN + ETH_FCS_LEN;
	int atop_wm;

	ocelot_port_writel(ocelot_port, maxlen, DEV_MAC_MAXLEN_CFG);

	/* Set Pause WM hysteresis
	 * 152 = 6 * maxlen / OCELOT_BUFFER_CELL_SZ
	 * 101 = 4 * maxlen / OCELOT_BUFFER_CELL_SZ
	 */
	ocelot_write_rix(ocelot, SYS_PAUSE_CFG_PAUSE_ENA |
			 SYS_PAUSE_CFG_PAUSE_STOP(101) |
			 SYS_PAUSE_CFG_PAUSE_START(152), SYS_PAUSE_CFG, port);

	/* Tail dropping watermark */
	atop_wm = (ocelot->shared_queue_sz - 9 * maxlen) /
		   OCELOT_BUFFER_CELL_SZ;
	ocelot_write_rix(ocelot, ocelot_wm_enc(9 * maxlen),
			 SYS_ATOP, port);
	ocelot_write(ocelot, ocelot_wm_enc(atop_wm), SYS_ATOP_TOT_CFG);
}

void ocelot_init_port(struct ocelot *ocelot, int port)
{
	struct ocelot_port *ocelot_port = ocelot->ports[port];

	skb_queue_head_init(&ocelot_port->tx_skbs);

	/* Basic L2 initialization */

	/* Set MAC IFG Gaps
	 * FDX: TX_IFG = 5, RX_IFG1 = RX_IFG2 = 0
	 * !FDX: TX_IFG = 5, RX_IFG1 = RX_IFG2 = 5
	 */
	ocelot_port_writel(ocelot_port, DEV_MAC_IFG_CFG_TX_IFG(5),
			   DEV_MAC_IFG_CFG);

	/* Load seed (0) and set MAC HDX late collision  */
	ocelot_port_writel(ocelot_port, DEV_MAC_HDX_CFG_LATE_COL_POS(67) |
			   DEV_MAC_HDX_CFG_SEED_LOAD,
			   DEV_MAC_HDX_CFG);
	mdelay(1);
	ocelot_port_writel(ocelot_port, DEV_MAC_HDX_CFG_LATE_COL_POS(67),
			   DEV_MAC_HDX_CFG);

	/* Set Max Length and maximum tags allowed */
	ocelot_port_set_maxlen(ocelot, port, ETH_DATA_LEN);
	ocelot_port_writel(ocelot_port, DEV_MAC_TAGS_CFG_TAG_ID(ETH_P_8021AD) |
			   DEV_MAC_TAGS_CFG_VLAN_AWR_ENA |
			   DEV_MAC_TAGS_CFG_VLAN_DBL_AWR_ENA |
			   DEV_MAC_TAGS_CFG_VLAN_LEN_AWR_ENA,
			   DEV_MAC_TAGS_CFG);

	/* Set SMAC of Pause frame (00:00:00:00:00:00) */
	ocelot_port_writel(ocelot_port, 0, DEV_MAC_FC_MAC_HIGH_CFG);
	ocelot_port_writel(ocelot_port, 0, DEV_MAC_FC_MAC_LOW_CFG);

	/* Drop frames with multicast source address */
	ocelot_rmw_gix(ocelot, ANA_PORT_DROP_CFG_DROP_MC_SMAC_ENA,
		       ANA_PORT_DROP_CFG_DROP_MC_SMAC_ENA,
		       ANA_PORT_DROP_CFG, port);

	/* Set default VLAN and tag type to 8021Q. */
	ocelot_rmw_gix(ocelot, REW_PORT_VLAN_CFG_PORT_TPID(ETH_P_8021Q),
		       REW_PORT_VLAN_CFG_PORT_TPID_M,
		       REW_PORT_VLAN_CFG, port);

	/* Enable vcap lookups */
	ocelot_vcap_enable(ocelot, port);
}
EXPORT_SYMBOL(ocelot_init_port);

int ocelot_probe_port(struct ocelot *ocelot, u8 port,
		      void __iomem *regs,
		      struct phy_device *phy)
{
	struct ocelot_port_private *priv;
	struct ocelot_port *ocelot_port;
	struct net_device *dev;
	int err;

	dev = alloc_etherdev(sizeof(struct ocelot_port_private));
	if (!dev)
		return -ENOMEM;
	SET_NETDEV_DEV(dev, ocelot->dev);
	priv = netdev_priv(dev);
	priv->dev = dev;
	priv->phy = phy;
	priv->chip_port = port;
	ocelot_port = &priv->port;
	ocelot_port->ocelot = ocelot;
	ocelot_port->regs = regs;
	ocelot->ports[port] = ocelot_port;

	dev->netdev_ops = &ocelot_port_netdev_ops;
	dev->ethtool_ops = &ocelot_ethtool_ops;

	dev->hw_features |= NETIF_F_HW_VLAN_CTAG_FILTER | NETIF_F_RXFCS |
		NETIF_F_HW_TC;
	dev->features |= NETIF_F_HW_VLAN_CTAG_FILTER | NETIF_F_HW_TC;

	memcpy(dev->dev_addr, ocelot->base_mac, ETH_ALEN);
	dev->dev_addr[ETH_ALEN - 1] += port;
	ocelot_mact_learn(ocelot, PGID_CPU, dev->dev_addr, ocelot_port->pvid,
			  ENTRYTYPE_LOCKED);

	ocelot_init_port(ocelot, port);

	err = register_netdev(dev);
	if (err) {
		dev_err(ocelot->dev, "register_netdev failed\n");
		free_netdev(dev);
	}

	return err;
}
EXPORT_SYMBOL(ocelot_probe_port);

/* Configure and enable the CPU port module, which is a set of queues.
 * If @npi contains a valid port index, the CPU port module is connected
 * to the Node Processor Interface (NPI). This is the mode through which
 * frames can be injected from and extracted to an external CPU,
 * over Ethernet.
 */
void ocelot_configure_cpu(struct ocelot *ocelot, int npi,
			  enum ocelot_tag_prefix injection,
			  enum ocelot_tag_prefix extraction)
{
	int cpu = ocelot->num_phys_ports;

	/* The unicast destination PGID for the CPU port module is unused */
	ocelot_write_rix(ocelot, 0, ANA_PGID_PGID, cpu);
	/* Instead set up a multicast destination PGID for traffic copied to
	 * the CPU. Whitelisted MAC addresses like the port netdevice MAC
	 * addresses will be copied to the CPU via this PGID.
	 */
	ocelot_write_rix(ocelot, BIT(cpu), ANA_PGID_PGID, PGID_CPU);
	ocelot_write_gix(ocelot, ANA_PORT_PORT_CFG_RECV_ENA |
			 ANA_PORT_PORT_CFG_PORTID_VAL(cpu),
			 ANA_PORT_PORT_CFG, cpu);

<<<<<<< HEAD
	if (npi >= 0 && npi < ocelot->num_phys_ports) {
		int mtu = VLAN_ETH_FRAME_LEN + OCELOT_TAG_LEN;
=======
	/* If the CPU port is a physical port, set up the port in Node
	 * Processor Interface (NPI) mode. This is the mode through which
	 * frames can be injected from and extracted to an external CPU.
	 * Only one port can be an NPI at the same time.
	 */
	if (cpu < ocelot->num_phys_ports) {
		int sdu = ETH_DATA_LEN + OCELOT_TAG_LEN;
>>>>>>> 0d81a3f2

		ocelot_write(ocelot, QSYS_EXT_CPU_CFG_EXT_CPUQ_MSK_M |
			     QSYS_EXT_CPU_CFG_EXT_CPU_PORT(npi),
			     QSYS_EXT_CPU_CFG);

		if (injection == OCELOT_TAG_PREFIX_SHORT)
			sdu += OCELOT_SHORT_PREFIX_LEN;
		else if (injection == OCELOT_TAG_PREFIX_LONG)
			sdu += OCELOT_LONG_PREFIX_LEN;

<<<<<<< HEAD
		ocelot_port_set_mtu(ocelot, npi, mtu);

		/* Enable NPI port */
		ocelot_write_rix(ocelot,
				 QSYS_SWITCH_PORT_MODE_INGRESS_DROP_MODE |
				 QSYS_SWITCH_PORT_MODE_SCH_NEXT_CFG(1) |
				 QSYS_SWITCH_PORT_MODE_PORT_ENA,
				 QSYS_SWITCH_PORT_MODE, npi);
		/* NPI port Injection/Extraction configuration */
		ocelot_write_rix(ocelot,
				 SYS_PORT_MODE_INCL_XTR_HDR(extraction) |
				 SYS_PORT_MODE_INCL_INJ_HDR(injection),
				 SYS_PORT_MODE, npi);
=======
		ocelot_port_set_maxlen(ocelot, cpu, sdu);
>>>>>>> 0d81a3f2
	}

	/* Enable CPU port module */
	ocelot_write_rix(ocelot, QSYS_SWITCH_PORT_MODE_INGRESS_DROP_MODE |
			 QSYS_SWITCH_PORT_MODE_SCH_NEXT_CFG(1) |
			 QSYS_SWITCH_PORT_MODE_PORT_ENA,
			 QSYS_SWITCH_PORT_MODE, cpu);
	/* CPU port Injection/Extraction configuration */
	ocelot_write_rix(ocelot, SYS_PORT_MODE_INCL_XTR_HDR(extraction) |
			 SYS_PORT_MODE_INCL_INJ_HDR(injection),
			 SYS_PORT_MODE, cpu);

	/* Configure the CPU port to be VLAN aware */
	ocelot_write_gix(ocelot, ANA_PORT_VLAN_CFG_VLAN_VID(0) |
				 ANA_PORT_VLAN_CFG_VLAN_AWARE_ENA |
				 ANA_PORT_VLAN_CFG_VLAN_POP_CNT(1),
			 ANA_PORT_VLAN_CFG, cpu);
}
EXPORT_SYMBOL(ocelot_configure_cpu);

int ocelot_init(struct ocelot *ocelot)
{
	char queue_name[32];
	int i, ret;
	u32 port;

	if (ocelot->ops->reset) {
		ret = ocelot->ops->reset(ocelot);
		if (ret) {
			dev_err(ocelot->dev, "Switch reset failed\n");
			return ret;
		}
	}

	ocelot->lags = devm_kcalloc(ocelot->dev, ocelot->num_phys_ports,
				    sizeof(u32), GFP_KERNEL);
	if (!ocelot->lags)
		return -ENOMEM;

	ocelot->stats = devm_kcalloc(ocelot->dev,
				     ocelot->num_phys_ports * ocelot->num_stats,
				     sizeof(u64), GFP_KERNEL);
	if (!ocelot->stats)
		return -ENOMEM;

	mutex_init(&ocelot->stats_lock);
	mutex_init(&ocelot->ptp_lock);
	spin_lock_init(&ocelot->ptp_clock_lock);
	snprintf(queue_name, sizeof(queue_name), "%s-stats",
		 dev_name(ocelot->dev));
	ocelot->stats_queue = create_singlethread_workqueue(queue_name);
	if (!ocelot->stats_queue)
		return -ENOMEM;

	INIT_LIST_HEAD(&ocelot->multicast);
	ocelot_mact_init(ocelot);
	ocelot_vlan_init(ocelot);
	ocelot_ace_init(ocelot);

	for (port = 0; port < ocelot->num_phys_ports; port++) {
		/* Clear all counters (5 groups) */
		ocelot_write(ocelot, SYS_STAT_CFG_STAT_VIEW(port) |
				     SYS_STAT_CFG_STAT_CLEAR_SHOT(0x7f),
			     SYS_STAT_CFG);
	}

	/* Only use S-Tag */
	ocelot_write(ocelot, ETH_P_8021AD, SYS_VLAN_ETYPE_CFG);

	/* Aggregation mode */
	ocelot_write(ocelot, ANA_AGGR_CFG_AC_SMAC_ENA |
			     ANA_AGGR_CFG_AC_DMAC_ENA |
			     ANA_AGGR_CFG_AC_IP4_SIPDIP_ENA |
			     ANA_AGGR_CFG_AC_IP4_TCPUDP_ENA, ANA_AGGR_CFG);

	/* Set MAC age time to default value. The entry is aged after
	 * 2*AGE_PERIOD
	 */
	ocelot_write(ocelot,
		     ANA_AUTOAGE_AGE_PERIOD(BR_DEFAULT_AGEING_TIME / 2 / HZ),
		     ANA_AUTOAGE);

	/* Disable learning for frames discarded by VLAN ingress filtering */
	regmap_field_write(ocelot->regfields[ANA_ADVLEARN_VLAN_CHK], 1);

	/* Setup frame ageing - fixed value "2 sec" - in 6.5 us units */
	ocelot_write(ocelot, SYS_FRM_AGING_AGE_TX_ENA |
		     SYS_FRM_AGING_MAX_AGE(307692), SYS_FRM_AGING);

	/* Setup flooding PGIDs */
	ocelot_write_rix(ocelot, ANA_FLOODING_FLD_MULTICAST(PGID_MC) |
			 ANA_FLOODING_FLD_BROADCAST(PGID_MC) |
			 ANA_FLOODING_FLD_UNICAST(PGID_UC),
			 ANA_FLOODING, 0);
	ocelot_write(ocelot, ANA_FLOODING_IPMC_FLD_MC6_DATA(PGID_MCIPV6) |
		     ANA_FLOODING_IPMC_FLD_MC6_CTRL(PGID_MC) |
		     ANA_FLOODING_IPMC_FLD_MC4_DATA(PGID_MCIPV4) |
		     ANA_FLOODING_IPMC_FLD_MC4_CTRL(PGID_MC),
		     ANA_FLOODING_IPMC);

	for (port = 0; port < ocelot->num_phys_ports; port++) {
		/* Transmit the frame to the local port. */
		ocelot_write_rix(ocelot, BIT(port), ANA_PGID_PGID, port);
		/* Do not forward BPDU frames to the front ports. */
		ocelot_write_gix(ocelot,
				 ANA_PORT_CPU_FWD_BPDU_CFG_BPDU_REDIR_ENA(0xffff),
				 ANA_PORT_CPU_FWD_BPDU_CFG,
				 port);
		/* Ensure bridging is disabled */
		ocelot_write_rix(ocelot, 0, ANA_PGID_PGID, PGID_SRC + port);
	}

	/* Allow broadcast MAC frames. */
	for (i = ocelot->num_phys_ports + 1; i < PGID_CPU; i++) {
		u32 val = ANA_PGID_PGID_PGID(GENMASK(ocelot->num_phys_ports - 1, 0));

		ocelot_write_rix(ocelot, val, ANA_PGID_PGID, i);
	}
	ocelot_write_rix(ocelot,
			 ANA_PGID_PGID_PGID(GENMASK(ocelot->num_phys_ports, 0)),
			 ANA_PGID_PGID, PGID_MC);
	ocelot_write_rix(ocelot, 0, ANA_PGID_PGID, PGID_MCIPV4);
	ocelot_write_rix(ocelot, 0, ANA_PGID_PGID, PGID_MCIPV6);

	/* Allow manual injection via DEVCPU_QS registers, and byte swap these
	 * registers endianness.
	 */
	ocelot_write_rix(ocelot, QS_INJ_GRP_CFG_BYTE_SWAP |
			 QS_INJ_GRP_CFG_MODE(1), QS_INJ_GRP_CFG, 0);
	ocelot_write_rix(ocelot, QS_XTR_GRP_CFG_BYTE_SWAP |
			 QS_XTR_GRP_CFG_MODE(1), QS_XTR_GRP_CFG, 0);
	ocelot_write(ocelot, ANA_CPUQ_CFG_CPUQ_MIRROR(2) |
		     ANA_CPUQ_CFG_CPUQ_LRN(2) |
		     ANA_CPUQ_CFG_CPUQ_MAC_COPY(2) |
		     ANA_CPUQ_CFG_CPUQ_SRC_COPY(2) |
		     ANA_CPUQ_CFG_CPUQ_LOCKED_PORTMOVE(2) |
		     ANA_CPUQ_CFG_CPUQ_ALLBRIDGE(6) |
		     ANA_CPUQ_CFG_CPUQ_IPMC_CTRL(6) |
		     ANA_CPUQ_CFG_CPUQ_IGMP(6) |
		     ANA_CPUQ_CFG_CPUQ_MLD(6), ANA_CPUQ_CFG);
	for (i = 0; i < 16; i++)
		ocelot_write_rix(ocelot, ANA_CPUQ_8021_CFG_CPUQ_GARP_VAL(6) |
				 ANA_CPUQ_8021_CFG_CPUQ_BPDU_VAL(6),
				 ANA_CPUQ_8021_CFG, i);

	INIT_DELAYED_WORK(&ocelot->stats_work, ocelot_check_stats_work);
	queue_delayed_work(ocelot->stats_queue, &ocelot->stats_work,
			   OCELOT_STATS_CHECK_DELAY);

	if (ocelot->ptp) {
		ret = ocelot_init_timestamp(ocelot);
		if (ret) {
			dev_err(ocelot->dev,
				"Timestamp initialization failed\n");
			return ret;
		}
	}

	return 0;
}
EXPORT_SYMBOL(ocelot_init);

void ocelot_deinit(struct ocelot *ocelot)
{
	struct ocelot_port *port;
	int i;

	cancel_delayed_work(&ocelot->stats_work);
	destroy_workqueue(ocelot->stats_queue);
	mutex_destroy(&ocelot->stats_lock);
	if (ocelot->ptp_clock)
		ptp_clock_unregister(ocelot->ptp_clock);

	for (i = 0; i < ocelot->num_phys_ports; i++) {
		port = ocelot->ports[i];
		skb_queue_purge(&port->tx_skbs);
	}
}
EXPORT_SYMBOL(ocelot_deinit);

MODULE_LICENSE("Dual MIT/GPL");<|MERGE_RESOLUTION|>--- conflicted
+++ resolved
@@ -2329,18 +2329,8 @@
 			 ANA_PORT_PORT_CFG_PORTID_VAL(cpu),
 			 ANA_PORT_PORT_CFG, cpu);
 
-<<<<<<< HEAD
 	if (npi >= 0 && npi < ocelot->num_phys_ports) {
-		int mtu = VLAN_ETH_FRAME_LEN + OCELOT_TAG_LEN;
-=======
-	/* If the CPU port is a physical port, set up the port in Node
-	 * Processor Interface (NPI) mode. This is the mode through which
-	 * frames can be injected from and extracted to an external CPU.
-	 * Only one port can be an NPI at the same time.
-	 */
-	if (cpu < ocelot->num_phys_ports) {
 		int sdu = ETH_DATA_LEN + OCELOT_TAG_LEN;
->>>>>>> 0d81a3f2
 
 		ocelot_write(ocelot, QSYS_EXT_CPU_CFG_EXT_CPUQ_MSK_M |
 			     QSYS_EXT_CPU_CFG_EXT_CPU_PORT(npi),
@@ -2351,8 +2341,7 @@
 		else if (injection == OCELOT_TAG_PREFIX_LONG)
 			sdu += OCELOT_LONG_PREFIX_LEN;
 
-<<<<<<< HEAD
-		ocelot_port_set_mtu(ocelot, npi, mtu);
+		ocelot_port_set_maxlen(ocelot, cpu, sdu);
 
 		/* Enable NPI port */
 		ocelot_write_rix(ocelot,
@@ -2365,9 +2354,6 @@
 				 SYS_PORT_MODE_INCL_XTR_HDR(extraction) |
 				 SYS_PORT_MODE_INCL_INJ_HDR(injection),
 				 SYS_PORT_MODE, npi);
-=======
-		ocelot_port_set_maxlen(ocelot, cpu, sdu);
->>>>>>> 0d81a3f2
 	}
 
 	/* Enable CPU port module */
